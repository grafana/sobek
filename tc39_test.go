--- conflicted
+++ resolved
@@ -220,12 +220,6 @@
 		"tail-call-optimization",
 		"Temporal",
 		"import-assertions",
-<<<<<<< HEAD
-		"logical-assignment-operators",
-=======
-		"dynamic-import",
-		"import.meta",
->>>>>>> bcd7cc6b
 		"Atomics",
 		"Atomics.waitAsync",
 		"Atomics.pause",
