package goja

import (
	"errors"
	"fmt"
	"io"
	"os"
	"path"
	"sort"
	"strings"
	"sync"
	"testing"
	"time"

	"gopkg.in/yaml.v2"
)

const (
	tc39BASE = "testdata/test262"
)

var (
	invalidFormatError = errors.New("Invalid file format")

	ignorableTestError = newSymbol(stringEmpty)
)

var (
	skipPrefixes prefixList

	skipList = map[string]bool{
		// out-of-date (https://github.com/tc39/test262/issues/3407)
		"test/language/expressions/prefix-increment/S11.4.4_A6_T3.js":        true,
		"test/language/expressions/prefix-increment/S11.4.4_A6_T2.js":        true,
		"test/language/expressions/prefix-increment/S11.4.4_A6_T1.js":        true,
		"test/language/expressions/prefix-decrement/S11.4.5_A6_T3.js":        true,
		"test/language/expressions/prefix-decrement/S11.4.5_A6_T2.js":        true,
		"test/language/expressions/prefix-decrement/S11.4.5_A6_T1.js":        true,
		"test/language/expressions/postfix-increment/S11.3.1_A6_T3.js":       true,
		"test/language/expressions/postfix-increment/S11.3.1_A6_T2.js":       true,
		"test/language/expressions/postfix-increment/S11.3.1_A6_T1.js":       true,
		"test/language/expressions/postfix-decrement/S11.3.2_A6_T3.js":       true,
		"test/language/expressions/postfix-decrement/S11.3.2_A6_T2.js":       true,
		"test/language/expressions/postfix-decrement/S11.3.2_A6_T1.js":       true,
		"test/language/expressions/compound-assignment/S11.13.2_A7.1_T4.js":  true,
		"test/language/expressions/compound-assignment/S11.13.2_A7.1_T2.js":  true,
		"test/language/expressions/compound-assignment/S11.13.2_A7.1_T1.js":  true,
		"test/language/expressions/compound-assignment/S11.13.2_A7.11_T4.js": true,
		"test/language/expressions/compound-assignment/S11.13.2_A7.11_T2.js": true,
		"test/language/expressions/compound-assignment/S11.13.2_A7.11_T1.js": true,
		"test/language/expressions/compound-assignment/S11.13.2_A7.10_T4.js": true,
		"test/language/expressions/compound-assignment/S11.13.2_A7.10_T2.js": true,
		"test/language/expressions/compound-assignment/S11.13.2_A7.10_T1.js": true,
		"test/language/expressions/compound-assignment/S11.13.2_A7.9_T4.js":  true,
		"test/language/expressions/compound-assignment/S11.13.2_A7.9_T2.js":  true,
		"test/language/expressions/compound-assignment/S11.13.2_A7.9_T1.js":  true,
		"test/language/expressions/compound-assignment/S11.13.2_A7.8_T4.js":  true,
		"test/language/expressions/compound-assignment/S11.13.2_A7.8_T2.js":  true,
		"test/language/expressions/compound-assignment/S11.13.2_A7.8_T1.js":  true,
		"test/language/expressions/compound-assignment/S11.13.2_A7.7_T4.js":  true,
		"test/language/expressions/compound-assignment/S11.13.2_A7.7_T2.js":  true,
		"test/language/expressions/compound-assignment/S11.13.2_A7.7_T1.js":  true,
		"test/language/expressions/compound-assignment/S11.13.2_A7.6_T4.js":  true,
		"test/language/expressions/compound-assignment/S11.13.2_A7.6_T2.js":  true,
		"test/language/expressions/compound-assignment/S11.13.2_A7.6_T1.js":  true,
		"test/language/expressions/compound-assignment/S11.13.2_A7.5_T4.js":  true,
		"test/language/expressions/compound-assignment/S11.13.2_A7.5_T2.js":  true,
		"test/language/expressions/compound-assignment/S11.13.2_A7.5_T1.js":  true,
		"test/language/expressions/compound-assignment/S11.13.2_A7.4_T4.js":  true,
		"test/language/expressions/compound-assignment/S11.13.2_A7.4_T2.js":  true,
		"test/language/expressions/compound-assignment/S11.13.2_A7.4_T1.js":  true,
		"test/language/expressions/compound-assignment/S11.13.2_A7.3_T4.js":  true,
		"test/language/expressions/compound-assignment/S11.13.2_A7.3_T2.js":  true,
		"test/language/expressions/compound-assignment/S11.13.2_A7.3_T1.js":  true,
		"test/language/expressions/compound-assignment/S11.13.2_A7.2_T4.js":  true,
		"test/language/expressions/compound-assignment/S11.13.2_A7.2_T2.js":  true,
		"test/language/expressions/compound-assignment/S11.13.2_A7.2_T1.js":  true,
		"test/language/expressions/assignment/S11.13.1_A7_T3.js":             true,

		// timezone
		"test/built-ins/Date/prototype/toISOString/15.9.5.43-0-8.js":  true,
		"test/built-ins/Date/prototype/toISOString/15.9.5.43-0-9.js":  true,
		"test/built-ins/Date/prototype/toISOString/15.9.5.43-0-10.js": true,

		// floating point date calculations
		"test/built-ins/Date/UTC/fp-evaluation-order.js": true,

		// quantifier integer limit in regexp
		"test/built-ins/RegExp/quantifier-integer-limit.js": true,

		// GetFunctionRealm
		"test/built-ins/Function/internals/Construct/base-ctor-revoked-proxy.js": true,

		// Uses deprecated __lookupGetter__/__lookupSetter__
		"test/language/expressions/class/elements/private-getter-is-not-a-own-property.js": true,
		"test/language/expressions/class/elements/private-setter-is-not-a-own-property.js": true,
		"test/language/statements/class/elements/private-setter-is-not-a-own-property.js":  true,
		"test/language/statements/class/elements/private-getter-is-not-a-own-property.js":  true,

		// restricted unicode regexp syntax
		"test/built-ins/RegExp/unicode_restricted_quantifiable_assertion.js":         true,
		"test/built-ins/RegExp/unicode_restricted_octal_escape.js":                   true,
		"test/built-ins/RegExp/unicode_restricted_incomple_quantifier.js":            true,
		"test/built-ins/RegExp/unicode_restricted_incomplete_quantifier.js":          true,
		"test/built-ins/RegExp/unicode_restricted_identity_escape_x.js":              true,
		"test/built-ins/RegExp/unicode_restricted_identity_escape_u.js":              true,
		"test/built-ins/RegExp/unicode_restricted_identity_escape_c.js":              true,
		"test/built-ins/RegExp/unicode_restricted_identity_escape_alpha.js":          true,
		"test/built-ins/RegExp/unicode_restricted_identity_escape.js":                true,
		"test/built-ins/RegExp/unicode_restricted_brackets.js":                       true,
		"test/built-ins/RegExp/unicode_restricted_character_class_escape.js":         true,
		"test/annexB/built-ins/RegExp/prototype/compile/pattern-string-invalid-u.js": true,

		// Because goja parser works in UTF-8 it is not possible to pass strings containing invalid UTF-16 code points.
		// This is mitigated by escaping them as \uXXXX, however because of this the RegExp source becomes
		// `\uXXXX` instead of `<the actual UTF-16 code point of XXXX>`.
		// The resulting RegExp will work exactly the same, but it causes these two tests to fail.
		"test/annexB/built-ins/RegExp/RegExp-leading-escape-BMP.js":  true,
		"test/annexB/built-ins/RegExp/RegExp-trailing-escape-BMP.js": true,
		"test/language/literals/regexp/S7.8.5_A1.4_T2.js":            true,
		"test/language/literals/regexp/S7.8.5_A1.1_T2.js":            true,
		"test/language/literals/regexp/S7.8.5_A2.1_T2.js":            true,
		"test/language/literals/regexp/S7.8.5_A2.4_T2.js":            true,

		"test/language/expressions/optional-chaining/member-expression.js":                                                                            true,
		"test/language/expressions/class/elements/same-line-async-method-rs-static-async-generator-method-privatename-identifier-alt.js":              true,
		"test/language/expressions/class/elements/same-line-async-method-rs-static-async-generator-method-privatename-identifier.js":                  true,
		"test/language/destructuring/binding/syntax/destructuring-object-parameters-function-arguments-length.js":                                     true,
		"test/language/destructuring/binding/syntax/destructuring-array-parameters-function-arguments-length.js":                                      true,
		"test/language/comments/hashbang/function-constructor.js":                                                                                     true,
		"test/language/statements/class/elements/after-same-line-static-async-method-rs-static-async-generator-method-privatename-identifier.js":      true,
		"test/language/statements/class/elements/after-same-line-static-async-method-rs-static-async-generator-method-privatename-identifier-alt.js":  true,
		"test/language/statements/class/elements/same-line-async-method-rs-static-async-generator-method-privatename-identifier.js":                   true,
		"test/language/statements/class/elements/same-line-async-method-rs-static-async-generator-method-privatename-identifier-alt.js":               true,
		"test/language/expressions/class/elements/after-same-line-static-async-method-rs-static-async-generator-method-privatename-identifier-alt.js": true,
		"test/language/expressions/class/elements/after-same-line-static-async-method-rs-static-async-generator-method-privatename-identifier.js":     true,
		"test/built-ins/Object/seal/seal-asyncgeneratorfunction.js":                                                                                   true,
		"test/language/statements/switch/scope-lex-async-generator.js":                                                                                true,
		"test/language/statements/class/elements/private-async-generator-method-name.js":                                                              true,
		"test/language/expressions/class/elements/private-async-generator-method-name.js":                                                             true,
		"test/language/expressions/async-generator/name.js":                                                                                           true,
		"test/language/statements/class/elements/same-line-gen-rs-static-async-generator-method-privatename-identifier.js":                            true,
		"test/language/statements/class/elements/same-line-gen-rs-static-async-generator-method-privatename-identifier-alt.js":                        true,
		"test/language/statements/class/elements/new-sc-line-gen-rs-static-async-generator-method-privatename-identifier.js":                          true,
		"test/language/statements/class/elements/new-sc-line-gen-rs-static-async-generator-method-privatename-identifier-alt.js":                      true,
		"test/language/statements/class/elements/after-same-line-static-gen-rs-static-async-generator-method-privatename-identifier.js":               true,
		"test/language/statements/class/elements/after-same-line-static-gen-rs-static-async-generator-method-privatename-identifier-alt.js":           true,
		"test/language/statements/class/elements/after-same-line-gen-rs-static-async-generator-method-privatename-identifier.js":                      true,
		"test/language/statements/class/elements/after-same-line-gen-rs-static-async-generator-method-privatename-identifier-alt.js":                  true,
		"test/language/expressions/class/elements/same-line-gen-rs-static-async-generator-method-privatename-identifier.js":                           true,
		"test/language/expressions/class/elements/same-line-gen-rs-static-async-generator-method-privatename-identifier-alt.js":                       true,
		"test/language/expressions/class/elements/new-sc-line-gen-rs-static-async-generator-method-privatename-identifier.js":                         true,
		"test/language/expressions/class/elements/new-sc-line-gen-rs-static-async-generator-method-privatename-identifier-alt.js":                     true,
		"test/language/expressions/class/elements/after-same-line-static-gen-rs-static-async-generator-method-privatename-identifier.js":              true,
		"test/language/expressions/class/elements/after-same-line-static-gen-rs-static-async-generator-method-privatename-identifier-alt.js":          true,
		"test/language/expressions/class/elements/after-same-line-gen-rs-static-async-generator-method-privatename-identifier.js":                     true,
		"test/language/expressions/class/elements/after-same-line-gen-rs-static-async-generator-method-privatename-identifier-alt.js":                 true,
		"test/built-ins/GeneratorFunction/is-a-constructor.js":                                                                                        true,

		// async iterator
		"test/language/expressions/optional-chaining/iteration-statement-for-await-of.js": true,
		"test/language/expressions/dynamic-import/for-await-resolution-and-error.js":      true,

		// legacy number literals
		"test/language/literals/numeric/non-octal-decimal-integer.js": true,
		"test/language/literals/string/S7.8.4_A4.3_T2.js":             true,
		"test/language/literals/string/S7.8.4_A4.3_T1.js":             true,

		// integer separators
		"test/language/expressions/object/cpn-obj-lit-computed-property-name-from-integer-separators.js":                  true,
		"test/language/expressions/class/cpn-class-expr-accessors-computed-property-name-from-integer-separators.js":      true,
		"test/language/statements/class/cpn-class-decl-fields-computed-property-name-from-integer-separators.js":          true,
		"test/language/statements/class/cpn-class-decl-computed-property-name-from-integer-separators.js":                 true,
		"test/language/statements/class/cpn-class-decl-accessors-computed-property-name-from-integer-separators.js":       true,
		"test/language/statements/class/cpn-class-decl-fields-methods-computed-property-name-from-integer-separators.js":  true,
		"test/language/expressions/class/cpn-class-expr-fields-computed-property-name-from-integer-separators.js":         true,
		"test/language/expressions/class/cpn-class-expr-computed-property-name-from-integer-separators.js":                true,
		"test/language/expressions/class/cpn-class-expr-fields-methods-computed-property-name-from-integer-separators.js": true,

		// BigInt
		"test/built-ins/Object/seal/seal-biguint64array.js": true,
		"test/built-ins/Object/seal/seal-bigint64array.js":  true,

		// Regexp
		"test/language/literals/regexp/invalid-range-negative-lookbehind.js":    true,
		"test/language/literals/regexp/invalid-range-lookbehind.js":             true,
		"test/language/literals/regexp/invalid-optional-negative-lookbehind.js": true,
		"test/language/literals/regexp/invalid-optional-lookbehind.js":          true,

		// FIXME bugs

		// Left-hand side as a CoverParenthesizedExpression
		"test/language/expressions/assignment/fn-name-lhs-cover.js": true,

		// Character \ missing from character class [\c]
		"test/annexB/built-ins/RegExp/RegExp-invalid-control-escape-character-class.js": true,
		"test/annexB/built-ins/RegExp/RegExp-control-escape-russian-letter.js":          true,

<<<<<<< HEAD
		// 'new' with import
		"test/language/expressions/dynamic-import/syntax/valid/new-covered-expression-is-valid.js": true,

		// unpaired surrogates pairs in import/exports
		"test/language/module-code/export-expname-import-unpaired-surrogate.js":  true,
		"test/language/module-code/export-expname-from-unpaired-surrogate.js":    true,
		"test/language/module-code/export-expname-from-as-unpaired-surrogate.js": true,
		"test/language/module-code/export-expname-unpaired-surrogate.js":         true,
		"test/language/module-code/export-expname-string-binding.js":             true,

		// top level duip names
		"test/language/module-code/early-dup-top-function.js": true,
=======
		// Skip due to regexp named groups
		"test/built-ins/String/prototype/replaceAll/searchValue-replacer-RegExp-call.js": true,
>>>>>>> 81d76064
	}

	featuresBlackList = []string{
		"async-iteration",
		"Symbol.asyncIterator",
		"BigInt",
		"resizable-arraybuffer",
		"regexp-named-groups",
		"regexp-dotall",
		"regexp-unicode-property-escapes",
		"regexp-match-indices",
		"legacy-regexp",
		"tail-call-optimization",
		"Temporal",
		"import-assertions",
		"logical-assignment-operators",
		"Atomics",
		"Atomics.waitAsync",
		"FinalizationRegistry",
		"WeakRef",
		"numeric-separator-literal",
		"__getter__",
		"__setter__",
		"ShadowRealm",
		"SharedArrayBuffer",
		"error-cause",
		"top-level-await",
		"decorators",
		"regexp-v-flag",
	}
)

func init() {
	skip := func(prefixes ...string) {
		for _, prefix := range prefixes {
			skipPrefixes.Add(prefix)
		}
	}

	skip(
		// Go 1.16 only supports unicode 13
		"test/language/identifiers/start-unicode-14.",
		"test/language/identifiers/part-unicode-14.",

		// generators and async generators (harness/hidden-constructors.js)
		"test/built-ins/Async",

		// async generators
		"test/language/statements/class/elements/wrapped-in-sc-rs-static-async-generator-",
		"test/language/statements/class/elements/same-line-method-rs-static-async-generator-",
		"test/language/statements/class/elements/regular-definitions-rs-static-async-generator-",
		"test/language/statements/class/elements/private-static-async-generator-",
		"test/language/statements/class/elements/new-sc-line-method-rs-static-async-generator-",
		"test/language/statements/class/elements/multiple-stacked-definitions-rs-static-async-generator-",
		"test/language/statements/class/elements/new-no-sc-line-method-rs-static-async-generator-",
		"test/language/statements/class/elements/multiple-definitions-rs-static-async-generator-",
		"test/language/statements/class/elements/after-same-line-static-method-rs-static-async-generator-",
		"test/language/statements/class/elements/after-same-line-method-rs-static-async-generator-",
		"test/language/statements/class/elements/after-same-line-static-method-rs-static-async-generator-",

		"test/language/expressions/class/elements/wrapped-in-sc-rs-static-async-generator-",
		"test/language/expressions/class/elements/same-line-method-rs-static-async-generator-",
		"test/language/expressions/class/elements/regular-definitions-rs-static-async-generator-",
		"test/language/expressions/class/elements/private-static-async-generator-",
		"test/language/expressions/class/elements/new-sc-line-method-rs-static-async-generator-",
		"test/language/expressions/class/elements/multiple-stacked-definitions-rs-static-async-generator-",
		"test/language/expressions/class/elements/new-no-sc-line-method-rs-static-async-generator-",
		"test/language/expressions/class/elements/multiple-definitions-rs-static-async-generator-",
		"test/language/expressions/class/elements/after-same-line-static-method-rs-static-async-generator-",
		"test/language/expressions/class/elements/after-same-line-method-rs-static-async-generator-",
		"test/language/expressions/class/elements/after-same-line-static-method-rs-static-async-generator-",

		"test/language/eval-code/direct/async-gen-",
		"test/language/module-code/export-default-asyncgenerator-declaration-binding.js",

		// BigInt
		"test/built-ins/TypedArrayConstructors/BigUint64Array/",
		"test/built-ins/TypedArrayConstructors/BigInt64Array/",

		// restricted unicode regexp syntax
		"test/language/literals/regexp/u-",

		// legacy octal escape in strings in strict mode
		"test/language/literals/string/legacy-octal-",
		"test/language/literals/string/legacy-non-octal-",
	)
}

type tc39Test struct {
	name string
	f    func(t *testing.T)
}

type tc39BenchmarkItem struct {
	name     string
	duration time.Duration
}

type tc39BenchmarkData []tc39BenchmarkItem

type tc39TestCtx struct {
	base         string
	t            *testing.T
	prgCache     map[string]*Program
	prgCacheLock sync.Mutex
	enableBench  bool
	benchmark    tc39BenchmarkData
	benchLock    sync.Mutex
	sabStub      *Program
	//lint:ignore U1000 Only used with race
	testQueue []tc39Test
}

type TC39MetaNegative struct {
	Phase, Type string
}

type tc39Meta struct {
	Negative TC39MetaNegative
	Includes []string
	Flags    []string
	Features []string
	Es5id    string
	Es6id    string
	Esid     string
}

type prefixList struct {
	prefixes map[int]map[string]struct{}
}

func (pl *prefixList) Add(prefix string) {
	l := pl.prefixes[len(prefix)]
	if l == nil {
		l = make(map[string]struct{})
		if pl.prefixes == nil {
			pl.prefixes = make(map[int]map[string]struct{})
		}
		pl.prefixes[len(prefix)] = l
	}
	l[prefix] = struct{}{}
}

func (pl *prefixList) Match(s string) bool {
	for l, prefixes := range pl.prefixes {
		if len(s) >= l {
			if _, exists := prefixes[s[:l]]; exists {
				return true
			}
		}
	}
	return false
}

func (m *tc39Meta) hasFlag(flag string) bool {
	for _, f := range m.Flags {
		if f == flag {
			return true
		}
	}
	return false
}

func (m *tc39Meta) hasFeature(feature string) bool {
	for _, f := range m.Features {
		if f == feature {
			return true
		}
	}
	return false
}

func parseTC39File(name string) (*tc39Meta, string, error) {
	f, err := os.Open(name)
	if err != nil {
		return nil, "", err
	}
	defer f.Close()

	b, err := io.ReadAll(f)
	if err != nil {
		return nil, "", err
	}

	str := string(b)
	metaStart := strings.Index(str, "/*---")
	if metaStart == -1 {
		return nil, "", invalidFormatError
	} else {
		metaStart += 5
	}
	metaEnd := strings.Index(str, "---*/")
	if metaEnd == -1 || metaEnd <= metaStart {
		return nil, "", invalidFormatError
	}

	var meta tc39Meta
	err = yaml.Unmarshal([]byte(str[metaStart:metaEnd]), &meta)
	if err != nil {
		return nil, "", err
	}

	if meta.Negative.Type != "" && meta.Negative.Phase == "" {
		return nil, "", errors.New("negative type is set, but phase isn't")
	}

	return &meta, str, nil
}

func (*tc39TestCtx) detachArrayBuffer(call FunctionCall) Value {
	if obj, ok := call.Argument(0).(*Object); ok {
		if buf, ok := obj.self.(*arrayBufferObject); ok {
			buf.detach()
			return _undefined
		}
	}
	panic(typeError("detachArrayBuffer() is called with incompatible argument"))
}

func (*tc39TestCtx) throwIgnorableTestError(FunctionCall) Value {
	panic(ignorableTestError)
}

func (ctx *tc39TestCtx) runTC39Test(name, src string, meta *tc39Meta, t testing.TB) {
	defer func() {
		if x := recover(); x != nil {
			panic(fmt.Sprintf("panic while running %s: %v", name, x))
		}
	}()
	vm := New()
	_262 := vm.NewObject()
	_262.Set("detachArrayBuffer", ctx.detachArrayBuffer)
	_262.Set("createRealm", ctx.throwIgnorableTestError)
	_262.Set("evalScript", func(call FunctionCall) Value {
		script := call.Argument(0).String()
		result, err := vm.RunString(script)
		if err != nil {
			panic(err)
		}
		return result
	})
	vm.Set("$262", _262)
	vm.Set("IgnorableTestError", ignorableTestError)
	vm.RunProgram(ctx.sabStub)
	var out []string
	eventLoopQueue := make(chan func(), 2) // the most basic and likely buggy event loop
	async := meta.hasFlag("async")

	type cacheElement struct {
		m   ModuleRecord
		err error
	}
	cache := make(map[string]cacheElement)
	mx := sync.Mutex{}

	var hostResolveImportedModule func(referencingScriptOrModule interface{}, specifier string) (ModuleRecord, error)
	hostResolveImportedModule = func(referencingScriptOrModule interface{}, specifier string) (ModuleRecord, error) {
		mx.Lock()
		defer mx.Unlock()
		fname := path.Join(ctx.base, path.Dir(name), specifier)
		k, ok := cache[fname]
		if ok {
			return k.m, k.err
		}
		f, err := os.Open(fname)
		if err != nil {
			cache[fname] = cacheElement{err: err}
			return nil, err
		}
		defer f.Close()

		b, err := io.ReadAll(f)
		if err != nil {
			cache[fname] = cacheElement{err: err}
			return nil, err
		}

		str := string(b)
		p, err := ParseModule(fname, str, hostResolveImportedModule)
		if err != nil {
			cache[fname] = cacheElement{err: err}
			return nil, err
		}
		cache[fname] = cacheElement{m: p}
		return p, nil
	}

	dynamicImport := meta.hasFeature("dynamic-import")
	if dynamicImport {
		vm.importModuleDynamically = func(referencingScriptOrModule interface{}, specifierValue Value, pcap interface{}) {
			specifier := specifierValue.String()
			go func() {
				m, err := hostResolveImportedModule(referencingScriptOrModule, specifier)

				eventLoopQueue <- func() {
					defer vm.RunString("") // haxx // maybe have leave in ffinalize :?!?!
					if err == nil {
						err = m.Link()
						if err == nil {
							promise := m.Evaluate(vm)
							// TODO fix
							if promise.state != PromiseStateFulfilled {
								err = promise.Result().Export().(error)
							}
						}
					}
					vm.FinalizeDynamicImport(m, pcap, err)
				}
			}()
		}
	}
	if async {
		err := ctx.runFile(ctx.base, path.Join("harness", "doneprintHandle.js"), vm)
		if err != nil {
			t.Fatal(err)
		}
		vm.Set("print", func(msg string) {
			out = append(out, msg)
		})
	} else {
		vm.Set("print", t.Log)
	}

	var err error
	var early bool
	if meta.hasFlag("module") {
		err, early = ctx.runTC39Module(name, src, meta.Includes, vm, hostResolveImportedModule)
	} else {
		err, early = ctx.runTC39Script(name, src, meta.Includes, vm)
	}

	if err != nil {
		if meta.Negative.Type == "" {
			if err, ok := err.(*Exception); ok {
				if err.Value() == ignorableTestError {
					t.Skip("Test threw IgnorableTestError")
				}
			}
			exc := new(Exception)
			if errors.As(err, &exc) {
				t.Fatalf("%s: %v", name, exc.String())
			} else {
				t.Fatalf("%s: %v", name, err)
			}
		} else {
			if (meta.Negative.Phase == "early" || meta.Negative.Phase == "parse") && !early || meta.Negative.Phase == "runtime" && early {
				t.Fatalf("%s: error %v happened at the wrong phase (expected %s)", name, err, meta.Negative.Phase)
			}
			var errType string

			switch err := err.(type) {
			case *Exception:
				if o, ok := err.Value().(*Object); ok {
					if c := o.Get("constructor"); c != nil {
						if c, ok := c.(*Object); ok {
							errType = c.Get("name").String()
						} else {
							t.Fatalf("%s: error constructor is not an object (%v)", name, o)
						}
					} else {
						t.Fatalf("%s: error does not have a constructor (%v)", name, o)
					}
				} else {
					t.Fatalf("%s: error is not an object (%v)", name, err.Value())
				}
			case *CompilerSyntaxError:
				errType = "SyntaxError"
			case *CompilerReferenceError:
				errType = "ReferenceError"
			default:
				t.Fatalf("%s: error is not a JS error: %v", name, err)
			}

			if errType != meta.Negative.Type {
				vm.vm.prg.dumpCode(t.Logf)
				t.Fatalf("%s: unexpected error type (%s), expected (%s)", name, errType, meta.Negative.Type)
			}
		}
	} else {
		if meta.Negative.Type != "" {
			// vm.vm.prg.dumpCode(t.Logf)
			t.Fatalf("%s: Expected error: %v", name, err)
		}
	}

	if vm.vm.sp != 0 {
		t.Fatalf("sp: %d", vm.vm.sp)
	}

	if l := len(vm.vm.iterStack); l > 0 {
		t.Fatalf("iter stack is not empty: %d", l)
	}
	if async {
		for {
			complete := false
			for _, line := range out {
				if strings.HasPrefix(line, "Test262:AsyncTestFailure:") {
					t.Fatal(line)
				} else if line == "Test262:AsyncTestComplete" {
					complete = true
				}
			}
			if complete {
				return
			}
			for _, line := range out {
				t.Log(line)
			}
			select {
			case fn := <-eventLoopQueue:
				fn()
			case <-time.After(time.Millisecond * 5000):
				t.Fatal("nothing happened in 5s :(")
			}
		}
	}
}

func (ctx *tc39TestCtx) runTC39File(name string, t testing.TB) {
	if skipList[name] {
		t.Skip("Excluded")
	}
	if skipPrefixes.Match(name) {
		t.Skip("Excluded")
	}
	p := path.Join(ctx.base, name)
	meta, src, err := parseTC39File(p)
	if err != nil {
		// t.Fatalf("Could not parse %s: %v", name, err)
		t.Errorf("Could not parse %s: %v", name, err)
		return
	}
	if meta.Es5id == "" {
		for _, feature := range meta.Features {
			for _, bl := range featuresBlackList {
				if feature == bl {
					t.Skip("Blacklisted feature")
				}
			}
		}
	}

	var startTime time.Time
	if ctx.enableBench {
		startTime = time.Now()
	}

	hasRaw := meta.hasFlag("raw")

	if hasRaw || !meta.hasFlag("onlyStrict") && !meta.hasFlag("module") {
		// log.Printf("Running normal test: %s", name)
		t.Logf("Running normal test: %s", name)
		ctx.runTC39Test(name, src, meta, t)
	}

	if (!hasRaw && !meta.hasFlag("noStrict")) || meta.hasFlag("module") {
		// log.Printf("Running strict test: %s", name)
		t.Logf("Running strict test: %s", name)
		ctx.runTC39Test(name, "'use strict';\n"+src, meta, t)
	}

	if ctx.enableBench {
		ctx.benchLock.Lock()
		ctx.benchmark = append(ctx.benchmark, tc39BenchmarkItem{
			name:     name,
			duration: time.Since(startTime),
		})
		ctx.benchLock.Unlock()
	}
}

func (ctx *tc39TestCtx) init() {
	ctx.prgCache = make(map[string]*Program)
	ctx.sabStub = MustCompile("sabStub.js", `
		Object.defineProperty(this, "SharedArrayBuffer", {
			get: function() {
				throw IgnorableTestError;
			}
		});`,
		false)
}

func (ctx *tc39TestCtx) compile(base, name string) (*Program, error) {
	ctx.prgCacheLock.Lock()
	defer ctx.prgCacheLock.Unlock()

	prg := ctx.prgCache[name]
	if prg == nil {
		fname := path.Join(base, name)
		f, err := os.Open(fname)
		if err != nil {
			return nil, err
		}
		defer f.Close()

		b, err := io.ReadAll(f)
		if err != nil {
			return nil, err
		}

		str := string(b)
		prg, err = Compile(name, str, false)
		if err != nil {
			return nil, err
		}
		ctx.prgCache[name] = prg
	}

	return prg, nil
}

func (ctx *tc39TestCtx) runFile(base, name string, vm *Runtime) error {
	prg, err := ctx.compile(base, name)
	if err != nil {
		return err
	}
	_, err = vm.RunProgram(prg)
	return err
}

func (ctx *tc39TestCtx) runTC39Module(name, src string, includes []string, vm *Runtime, hostResolveImportedModule HostResolveImportedModuleFunc) (err error, early bool) {
	early = true
	err = ctx.runFile(ctx.base, path.Join("harness", "assert.js"), vm)
	if err != nil {
		return
	}

	err = ctx.runFile(ctx.base, path.Join("harness", "sta.js"), vm)
	if err != nil {
		return
	}

	for _, include := range includes {
		err = ctx.runFile(ctx.base, path.Join("harness", include), vm)
		if err != nil {
			return
		}
	}
	m, err := hostResolveImportedModule(nil, path.Base(name))
	if err != nil {
		return
	}
	p := m.(*SourceTextModuleRecord)

	err = p.Link()
	if err != nil {
		return
	}

	early = false
	promise := m.Evaluate(vm)
	// TODO fix
	if promise.state != PromiseStateFulfilled {
		err = promise.Result().Export().(error)
	}
	return
}

func (ctx *tc39TestCtx) runTC39Script(name, src string, includes []string, vm *Runtime) (err error, early bool) {
	early = true
	err = ctx.runFile(ctx.base, path.Join("harness", "assert.js"), vm)
	if err != nil {
		return
	}

	err = ctx.runFile(ctx.base, path.Join("harness", "sta.js"), vm)
	if err != nil {
		return
	}

	for _, include := range includes {
		err = ctx.runFile(ctx.base, path.Join("harness", include), vm)
		if err != nil {
			return
		}
	}

	var p *Program
	p, err = Compile(name, src, false)

	if err != nil {
		return
	}

	early = false
	_, err = vm.RunProgram(p)

	return
}

func (ctx *tc39TestCtx) runTC39Tests(name string) {
	files, err := os.ReadDir(path.Join(ctx.base, name))
	if err != nil {
		ctx.t.Fatal(err)
	}

	for _, file := range files {
		if file.Name()[0] == '.' {
			continue
		}
		if file.IsDir() {
			ctx.runTC39Tests(path.Join(name, file.Name()))
		} else {
			fileName := file.Name()
			if strings.HasSuffix(fileName, ".js") && !strings.HasSuffix(fileName, "_FIXTURE.js") {
				name := path.Join(name, fileName)
				ctx.runTest(name, func(t *testing.T) {
					ctx.runTC39File(name, t)
				})
			}
		}
	}
}

func TestTC39(t *testing.T) {
	if testing.Short() {
		t.Skip()
	}

	if _, err := os.Stat(tc39BASE); err != nil {
		t.Skipf("If you want to run tc39 tests, download them from https://github.com/tc39/test262 and put into %s. See .tc39_test262_checkout.sh for the latest working commit id. (%v)", tc39BASE, err)
	}

	ctx := &tc39TestCtx{
		base: tc39BASE,
	}
	ctx.init()
	// ctx.enableBench = true

	t.Run("tc39", func(t *testing.T) {
		ctx.t = t
		// ctx.runTC39File("test/language/types/number/8.5.1.js", t)
		ctx.runTC39Tests("test/language")
		ctx.runTC39Tests("test/built-ins")
		ctx.runTC39Tests("test/annexB/built-ins/String/prototype/substr")
		ctx.runTC39Tests("test/annexB/built-ins/String/prototype/trimLeft")
		ctx.runTC39Tests("test/annexB/built-ins/String/prototype/trimRight")
		ctx.runTC39Tests("test/annexB/built-ins/escape")
		ctx.runTC39Tests("test/annexB/built-ins/unescape")
		ctx.runTC39Tests("test/annexB/built-ins/RegExp")

		ctx.flush()
	})

	if ctx.enableBench {
		sort.Slice(ctx.benchmark, func(i, j int) bool {
			return ctx.benchmark[i].duration > ctx.benchmark[j].duration
		})
		bench := ctx.benchmark
		if len(bench) > 50 {
			bench = bench[:50]
		}
		for _, item := range bench {
			fmt.Printf("%s\t%d\n", item.name, item.duration/time.Millisecond)
		}
	}
}<|MERGE_RESOLUTION|>--- conflicted
+++ resolved
@@ -196,7 +196,6 @@
 		"test/annexB/built-ins/RegExp/RegExp-invalid-control-escape-character-class.js": true,
 		"test/annexB/built-ins/RegExp/RegExp-control-escape-russian-letter.js":          true,
 
-<<<<<<< HEAD
 		// 'new' with import
 		"test/language/expressions/dynamic-import/syntax/valid/new-covered-expression-is-valid.js": true,
 
@@ -209,10 +208,9 @@
 
 		// top level duip names
 		"test/language/module-code/early-dup-top-function.js": true,
-=======
+
 		// Skip due to regexp named groups
 		"test/built-ins/String/prototype/replaceAll/searchValue-replacer-RegExp-call.js": true,
->>>>>>> 81d76064
 	}
 
 	featuresBlackList = []string{
