--- conflicted
+++ resolved
@@ -122,46 +122,6 @@
 		"test/language/literals/regexp/S7.8.5_A2.1_T2.js":            true,
 		"test/language/literals/regexp/S7.8.5_A2.4_T2.js":            true,
 
-<<<<<<< HEAD
-		// generators
-		"test/language/module-code/instn-local-bndng-gen.js":                                                    true,
-		"test/language/module-code/instn-local-bndng-export-gen.js":                                             true,
-		"test/language/module-code/instn-star-props-nrml.js":                                                    true,
-		"test/language/module-code/namespace/internals/get-nested-namespace-props-nrml.js":                      true,
-		"test/language/expressions/dynamic-import/namespace/promise-then-ns-get-nested-namespace-props-nrml.js": true,
-
-		"test/annexB/built-ins/RegExp/RegExp-control-escape-russian-letter.js":                                                                        true,
-		"test/language/statements/switch/scope-lex-generator.js":                                                                                      true,
-		"test/language/expressions/in/rhs-yield-present.js":                                                                                           true,
-		"test/language/expressions/object/cpn-obj-lit-computed-property-name-from-yield-expression.js":                                                true,
-		"test/language/expressions/object/cpn-obj-lit-computed-property-name-from-generator-function-declaration.js":                                  true,
-		"test/built-ins/TypedArrayConstructors/ctors/object-arg/as-generator-iterable-returns.js":                                                     true,
-		"test/built-ins/Object/seal/seal-generatorfunction.js":                                                                                        true,
-		"test/language/statements/class/syntax/class-declaration-computed-method-generator-definition.js":                                             true,
-		"test/language/statements/class/cpn-class-decl-fields-methods-computed-property-name-from-yield-expression.js":                                true,
-		"test/language/statements/class/cpn-class-decl-fields-methods-computed-property-name-from-generator-function-declaration.js":                  true,
-		"test/language/statements/class/cpn-class-decl-fields-computed-property-name-from-yield-expression.js":                                        true,
-		"test/language/statements/class/cpn-class-decl-fields-computed-property-name-from-generator-function-declaration.js":                          true,
-		"test/language/statements/class/cpn-class-decl-computed-property-name-from-yield-expression.js":                                               true,
-		"test/language/statements/class/cpn-class-decl-computed-property-name-from-generator-function-declaration.js":                                 true,
-		"test/language/statements/class/cpn-class-decl-accessors-computed-property-name-from-yield-expression.js":                                     true,
-		"test/language/statements/class/cpn-class-decl-accessors-computed-property-name-from-generator-function-declaration.js":                       true,
-		"test/language/expressions/class/cpn-class-expr-fields-computed-property-name-from-yield-expression.js":                                       true,
-		"test/language/expressions/class/cpn-class-expr-fields-computed-property-name-from-generator-function-declaration.js":                         true,
-		"test/language/expressions/class/cpn-class-expr-computed-property-name-from-yield-expression.js":                                              true,
-		"test/language/expressions/class/cpn-class-expr-computed-property-name-from-generator-function-declaration.js":                                true,
-		"test/language/expressions/class/cpn-class-expr-accessors-computed-property-name-from-yield-expression.js":                                    true,
-		"test/language/expressions/class/cpn-class-expr-fields-methods-computed-property-name-from-yield-expression.js":                               true,
-		"test/language/expressions/class/cpn-class-expr-accessors-computed-property-name-from-generator-function-declaration.js":                      true,
-		"test/language/expressions/class/cpn-class-expr-fields-methods-computed-property-name-from-generator-function-declaration.js":                 true,
-		"test/language/statements/class/static-init-arguments-methods.js":                                                                             true,
-		"test/language/statements/class/static-init-arguments-functions.js":                                                                           true,
-		"test/language/expressions/object/method-definition/static-init-await-reference-generator.js":                                                 true,
-		"test/language/expressions/generators/static-init-await-binding.js":                                                                           true,
-		"test/language/expressions/generators/static-init-await-reference.js":                                                                         true,
-=======
-		// async generator
->>>>>>> 5460598c
 		"test/language/expressions/optional-chaining/member-expression.js":                                                                            true,
 		"test/language/expressions/class/elements/same-line-async-method-rs-static-async-generator-method-privatename-identifier-alt.js":              true,
 		"test/language/expressions/class/elements/same-line-async-method-rs-static-async-generator-method-privatename-identifier.js":                  true,
@@ -232,7 +192,10 @@
 		// Left-hand side as a CoverParenthesizedExpression
 		"test/language/expressions/assignment/fn-name-lhs-cover.js": true,
 
-<<<<<<< HEAD
+		// Character \ missing from character class [\c]
+		"test/annexB/built-ins/RegExp/RegExp-invalid-control-escape-character-class.js": true,
+		"test/annexB/built-ins/RegExp/RegExp-control-escape-russian-letter.js":          true,
+
 		// 'new' with import
 		"test/language/expressions/dynamic-import/syntax/valid/new-covered-expression-is-valid.js": true,
 
@@ -245,11 +208,6 @@
 
 		// top level duip names
 		"test/language/module-code/early-dup-top-function.js": true,
-=======
-		// Character \ missing from character class [\c]
-		"test/annexB/built-ins/RegExp/RegExp-invalid-control-escape-character-class.js": true,
-		"test/annexB/built-ins/RegExp/RegExp-control-escape-russian-letter.js":          true,
->>>>>>> 5460598c
 	}
 
 	featuresBlackList = []string{
@@ -324,41 +282,8 @@
 		"test/language/expressions/class/elements/after-same-line-static-method-rs-static-async-generator-",
 
 		"test/language/eval-code/direct/async-gen-",
-
-<<<<<<< HEAD
-		"test/language/module-code/export-default-asyncgenerator-",
-
-		// generators
-		"test/language/eval-code/direct/gen-",
-		"test/built-ins/GeneratorFunction/",
-		"test/built-ins/Function/prototype/toString/generator-",
-		"test/language/statements/class/elements/private-static-generator-",
-		"test/language/statements/class/subclass/builtin-objects/GeneratorFunction/",
-		"test/language/statements/class/elements/wrapped-in-sc-rs-static-generator-",
-		"test/language/expressions/class/elements/wrapped-in-sc-rs-static-generator-",
-		"test/language/statements/class/elements/after-same-line-method-rs-static-generator-",
-		"test/language/expressions/class/elements/after-same-line-method-rs-static-generator-",
-		"test/language/statements/class/elements/after-same-line-static-method-rs-static-generator-",
-		"test/language/expressions/class/elements/after-same-line-static-method-rs-static-generator-",
-		"test/language/statements/class/elements/new-sc-line-method-rs-static-generator-",
-		"test/language/expressions/class/elements/new-sc-line-method-rs-static-generator-",
-		"test/language/statements/class/elements/new-no-sc-line-method-rs-static-generator-",
-		"test/language/expressions/class/elements/new-no-sc-line-method-rs-static-generator-",
-		"test/language/statements/class/elements/same-line-method-rs-static-generator-",
-		"test/language/expressions/class/elements/same-line-method-rs-static-generator-",
-		"test/language/statements/class/elements/regular-definitions-rs-static-generator-",
-		"test/language/expressions/class/elements/regular-definitions-rs-static-generator-",
-		"test/language/statements/class/elements/multiple-stacked-definitions-rs-static-generator-",
-		"test/language/expressions/class/elements/multiple-stacked-definitions-rs-static-generator-",
-		"test/language/statements/class/elements/multiple-definitions-rs-static-generator-",
-		"test/language/expressions/class/elements/multiple-definitions-rs-static-generator-",
-		"test/language/expressions/dynamic-import/assignment-expression/yield-",
-		"test/language/module-code/export-default-generator-",
-
-		"test/language/expressions/dynamic-import/namespace/await-ns-get-nested-namespace-props-nrml.js",
-
-=======
->>>>>>> 5460598c
+		"test/language/module-code/export-default-asyncgenerator-declaration-binding.js",
+
 		// BigInt
 		"test/built-ins/TypedArrayConstructors/BigUint64Array/",
 		"test/built-ins/TypedArrayConstructors/BigInt64Array/",
