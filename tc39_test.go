package goja

import (
	"errors"
	"fmt"
<<<<<<< HEAD
	"io/ioutil"
=======
	"io"
>>>>>>> 0c74f913
	"os"
	"path"
	"sort"
	"strings"
	"sync"
	"testing"
	"time"

	"gopkg.in/yaml.v2"
)

const (
	tc39BASE = "testdata/test262"
)

var (
	invalidFormatError = errors.New("Invalid file format")

	ignorableTestError = newSymbol(stringEmpty)
)

var (
	skipPrefixes prefixList

	skipList = map[string]bool{
<<<<<<< HEAD
=======

		// out-of-date (https://github.com/tc39/test262/issues/3407)
		"test/language/expressions/prefix-increment/S11.4.4_A6_T3.js":        true,
		"test/language/expressions/prefix-increment/S11.4.4_A6_T2.js":        true,
		"test/language/expressions/prefix-increment/S11.4.4_A6_T1.js":        true,
		"test/language/expressions/prefix-decrement/S11.4.5_A6_T3.js":        true,
		"test/language/expressions/prefix-decrement/S11.4.5_A6_T2.js":        true,
		"test/language/expressions/prefix-decrement/S11.4.5_A6_T1.js":        true,
		"test/language/expressions/postfix-increment/S11.3.1_A6_T3.js":       true,
		"test/language/expressions/postfix-increment/S11.3.1_A6_T2.js":       true,
		"test/language/expressions/postfix-increment/S11.3.1_A6_T1.js":       true,
		"test/language/expressions/postfix-decrement/S11.3.2_A6_T3.js":       true,
		"test/language/expressions/postfix-decrement/S11.3.2_A6_T2.js":       true,
		"test/language/expressions/postfix-decrement/S11.3.2_A6_T1.js":       true,
		"test/language/expressions/compound-assignment/S11.13.2_A7.1_T4.js":  true,
		"test/language/expressions/compound-assignment/S11.13.2_A7.1_T2.js":  true,
		"test/language/expressions/compound-assignment/S11.13.2_A7.1_T1.js":  true,
		"test/language/expressions/compound-assignment/S11.13.2_A7.11_T4.js": true,
		"test/language/expressions/compound-assignment/S11.13.2_A7.11_T2.js": true,
		"test/language/expressions/compound-assignment/S11.13.2_A7.11_T1.js": true,
		"test/language/expressions/compound-assignment/S11.13.2_A7.10_T4.js": true,
		"test/language/expressions/compound-assignment/S11.13.2_A7.10_T2.js": true,
		"test/language/expressions/compound-assignment/S11.13.2_A7.10_T1.js": true,
		"test/language/expressions/compound-assignment/S11.13.2_A7.9_T4.js":  true,
		"test/language/expressions/compound-assignment/S11.13.2_A7.9_T2.js":  true,
		"test/language/expressions/compound-assignment/S11.13.2_A7.9_T1.js":  true,
		"test/language/expressions/compound-assignment/S11.13.2_A7.8_T4.js":  true,
		"test/language/expressions/compound-assignment/S11.13.2_A7.8_T2.js":  true,
		"test/language/expressions/compound-assignment/S11.13.2_A7.8_T1.js":  true,
		"test/language/expressions/compound-assignment/S11.13.2_A7.7_T4.js":  true,
		"test/language/expressions/compound-assignment/S11.13.2_A7.7_T2.js":  true,
		"test/language/expressions/compound-assignment/S11.13.2_A7.7_T1.js":  true,
		"test/language/expressions/compound-assignment/S11.13.2_A7.6_T4.js":  true,
		"test/language/expressions/compound-assignment/S11.13.2_A7.6_T2.js":  true,
		"test/language/expressions/compound-assignment/S11.13.2_A7.6_T1.js":  true,
		"test/language/expressions/compound-assignment/S11.13.2_A7.5_T4.js":  true,
		"test/language/expressions/compound-assignment/S11.13.2_A7.5_T2.js":  true,
		"test/language/expressions/compound-assignment/S11.13.2_A7.5_T1.js":  true,
		"test/language/expressions/compound-assignment/S11.13.2_A7.4_T4.js":  true,
		"test/language/expressions/compound-assignment/S11.13.2_A7.4_T2.js":  true,
		"test/language/expressions/compound-assignment/S11.13.2_A7.4_T1.js":  true,
		"test/language/expressions/compound-assignment/S11.13.2_A7.3_T4.js":  true,
		"test/language/expressions/compound-assignment/S11.13.2_A7.3_T2.js":  true,
		"test/language/expressions/compound-assignment/S11.13.2_A7.3_T1.js":  true,
		"test/language/expressions/compound-assignment/S11.13.2_A7.2_T4.js":  true,
		"test/language/expressions/compound-assignment/S11.13.2_A7.2_T2.js":  true,
		"test/language/expressions/compound-assignment/S11.13.2_A7.2_T1.js":  true,
		"test/language/expressions/assignment/S11.13.1_A7_T3.js":             true,

>>>>>>> 0c74f913
		// timezone
		"test/built-ins/Date/prototype/toISOString/15.9.5.43-0-8.js":  true,
		"test/built-ins/Date/prototype/toISOString/15.9.5.43-0-9.js":  true,
		"test/built-ins/Date/prototype/toISOString/15.9.5.43-0-10.js": true,

		// floating point date calculations
		"test/built-ins/Date/UTC/fp-evaluation-order.js": true,

		// quantifier integer limit in regexp
		"test/built-ins/RegExp/quantifier-integer-limit.js": true,

		// GetFunctionRealm
		"test/built-ins/Function/internals/Construct/base-ctor-revoked-proxy.js": true,

		// Uses deprecated __lookupGetter__/__lookupSetter__
		"test/language/expressions/class/elements/private-getter-is-not-a-own-property.js": true,
		"test/language/expressions/class/elements/private-setter-is-not-a-own-property.js": true,
		"test/language/statements/class/elements/private-setter-is-not-a-own-property.js":  true,
		"test/language/statements/class/elements/private-getter-is-not-a-own-property.js":  true,

		// restricted unicode regexp syntax
		"test/built-ins/RegExp/unicode_restricted_quantifiable_assertion.js":         true,
		"test/built-ins/RegExp/unicode_restricted_octal_escape.js":                   true,
		"test/built-ins/RegExp/unicode_restricted_incomple_quantifier.js":            true,
		"test/built-ins/RegExp/unicode_restricted_incomplete_quantifier.js":          true,
		"test/built-ins/RegExp/unicode_restricted_identity_escape_x.js":              true,
		"test/built-ins/RegExp/unicode_restricted_identity_escape_u.js":              true,
		"test/built-ins/RegExp/unicode_restricted_identity_escape_c.js":              true,
		"test/built-ins/RegExp/unicode_restricted_identity_escape_alpha.js":          true,
		"test/built-ins/RegExp/unicode_restricted_identity_escape.js":                true,
		"test/built-ins/RegExp/unicode_restricted_brackets.js":                       true,
		"test/built-ins/RegExp/unicode_restricted_character_class_escape.js":         true,
		"test/annexB/built-ins/RegExp/prototype/compile/pattern-string-invalid-u.js": true,

		// Because goja parser works in UTF-8 it is not possible to pass strings containing invalid UTF-16 code points.
		// This is mitigated by escaping them as \uXXXX, however because of this the RegExp source becomes
		// `\uXXXX` instead of `<the actual UTF-16 code point of XXXX>`.
		// The resulting RegExp will work exactly the same, but it causes these two tests to fail.
		"test/annexB/built-ins/RegExp/RegExp-leading-escape-BMP.js":  true,
		"test/annexB/built-ins/RegExp/RegExp-trailing-escape-BMP.js": true,
		"test/language/literals/regexp/S7.8.5_A1.4_T2.js":            true,
		"test/language/literals/regexp/S7.8.5_A1.1_T2.js":            true,
		"test/language/literals/regexp/S7.8.5_A2.1_T2.js":            true,
		"test/language/literals/regexp/S7.8.5_A2.4_T2.js":            true,

		// generators
		"test/language/module-code/instn-local-bndng-gen.js":                                                    true,
		"test/language/module-code/instn-local-bndng-export-gen.js":                                             true,
		"test/language/module-code/instn-star-props-nrml.js":                                                    true,
		"test/language/module-code/namespace/internals/get-nested-namespace-props-nrml.js":                      true,
		"test/language/expressions/dynamic-import/namespace/promise-then-ns-get-nested-namespace-props-nrml.js": true,

		// async
		"test/annexB/built-ins/RegExp/RegExp-control-escape-russian-letter.js":                                                             true,
		"test/language/statements/switch/scope-lex-generator.js":                                                                           true,
		"test/language/expressions/in/rhs-yield-present.js":                                                                                true,
		"test/language/expressions/object/cpn-obj-lit-computed-property-name-from-yield-expression.js":                                     true,
		"test/language/expressions/object/cpn-obj-lit-computed-property-name-from-generator-function-declaration.js":                       true,
		"test/built-ins/TypedArrayConstructors/ctors/object-arg/as-generator-iterable-returns.js":                                          true,
		"test/built-ins/Object/seal/seal-generatorfunction.js":                                                                             true,
		"test/language/statements/class/syntax/class-declaration-computed-method-generator-definition.js":                                  true,
		"test/language/statements/class/cpn-class-decl-fields-methods-computed-property-name-from-yield-expression.js":                     true,
		"test/language/statements/class/cpn-class-decl-fields-methods-computed-property-name-from-generator-function-declaration.js":       true,
		"test/language/statements/class/cpn-class-decl-fields-computed-property-name-from-yield-expression.js":                             true,
		"test/language/statements/class/cpn-class-decl-fields-computed-property-name-from-generator-function-declaration.js":               true,
		"test/language/statements/class/cpn-class-decl-computed-property-name-from-yield-expression.js":                                    true,
		"test/language/statements/class/cpn-class-decl-computed-property-name-from-generator-function-declaration.js":                      true,
		"test/language/statements/class/cpn-class-decl-accessors-computed-property-name-from-yield-expression.js":                          true,
		"test/language/statements/class/cpn-class-decl-accessors-computed-property-name-from-generator-function-declaration.js":            true,
		"test/language/expressions/class/cpn-class-expr-fields-computed-property-name-from-yield-expression.js":                            true,
		"test/language/expressions/class/cpn-class-expr-fields-computed-property-name-from-generator-function-declaration.js":              true,
		"test/language/expressions/class/cpn-class-expr-computed-property-name-from-yield-expression.js":                                   true,
		"test/language/expressions/class/cpn-class-expr-computed-property-name-from-generator-function-declaration.js":                     true,
		"test/language/expressions/class/cpn-class-expr-accessors-computed-property-name-from-yield-expression.js":                         true,
		"test/language/expressions/class/cpn-class-expr-fields-methods-computed-property-name-from-yield-expression.js":                    true,
		"test/language/expressions/class/cpn-class-expr-accessors-computed-property-name-from-generator-function-declaration.js":           true,
		"test/language/expressions/class/cpn-class-expr-fields-methods-computed-property-name-from-generator-function-declaration.js":      true,
		"test/language/statements/class/static-init-arguments-methods.js":                                                                  true,
		"test/language/statements/class/static-init-arguments-functions.js":                                                                true,
		"test/language/expressions/object/method-definition/static-init-await-reference-generator.js":                                      true,
		"test/language/expressions/generators/static-init-await-binding.js":                                                                true,
		"test/language/expressions/generators/static-init-await-reference.js":                                                              true,
		"test/language/expressions/optional-chaining/member-expression.js":                                                                 true,
		"test/language/expressions/class/elements/private-generator-method-name.js":                                                        true,
		"test/language/statements/class/elements/private-generator-method-name.js":                                                         true,
		"test/language/expressions/in/private-field-rhs-yield-present.js":                                                                  true,
		"test/language/expressions/class/elements/private-static-generator-method-name.js":                                                 true,
		"test/language/expressions/class/elements/private-static-async-generator-method-name.js":                                           true,
		"test/language/computed-property-names/class/static/generator-prototype.js":                                                        true,
		"test/language/computed-property-names/class/method/constructor-can-be-generator.js":                                               true,
		"test/language/computed-property-names/class/static/generator-constructor.js":                                                      true,
		"test/language/computed-property-names/class/method/generator.js":                                                                  true,
		"test/language/computed-property-names/object/method/generator.js":                                                                 true,
		"test/language/destructuring/binding/syntax/destructuring-object-parameters-function-arguments-length.js":                          true,
		"test/language/destructuring/binding/syntax/destructuring-array-parameters-function-arguments-length.js":                           true,
		"test/language/eval-code/direct/async-func-decl-a-preceding-parameter-is-named-arguments-declare-arguments-and-assign.js":          true,
		"test/language/statements/switch/scope-lex-async-generator.js":                                                                     true,
		"test/language/statements/switch/scope-lex-async-function.js":                                                                      true,
		"test/language/statements/for-of/head-lhs-async-invalid.js":                                                                        true,
		"test/language/expressions/object/cpn-obj-lit-computed-property-name-from-async-arrow-function-expression.js":                      true,
		"test/language/expressions/object/cpn-obj-lit-computed-property-name-from-await-expression.js":                                     true,
		"test/language/statements/async-function/evaluation-body.js":                                                                       true,
		"test/language/expressions/object/method-definition/object-method-returns-promise.js":                                              true,
		"test/language/expressions/object/method-definition/async-super-call-param.js":                                                     true,
		"test/language/expressions/object/method-definition/async-super-call-body.js":                                                      true,
		"test/built-ins/Object/seal/seal-asyncgeneratorfunction.js":                                                                        true,
		"test/built-ins/Object/seal/seal-asyncfunction.js":                                                                                 true,
		"test/built-ins/Object/seal/seal-asyncarrowfunction.js":                                                                            true,
		"test/language/statements/for/head-init-async-of.js":                                                                               true,
		"test/language/reserved-words/await-module.js":                                                                                     true,
		"test/language/expressions/optional-chaining/optional-chain-async-square-brackets.js":                                              true,
		"test/language/expressions/optional-chaining/optional-chain-async-optional-chain-square-brackets.js":                               true,
		"test/language/expressions/optional-chaining/member-expression-async-this.js":                                                      true,
		"test/language/expressions/optional-chaining/member-expression-async-literal.js":                                                   true,
		"test/language/expressions/optional-chaining/member-expression-async-identifier.js":                                                true,
		"test/language/expressions/optional-chaining/iteration-statement-for-await-of.js":                                                  true,
		"test/language/statements/class/cpn-class-decl-fields-methods-computed-property-name-from-async-arrow-function-expression.js":      true,
		"test/language/statements/class/cpn-class-decl-fields-computed-property-name-from-async-arrow-function-expression.js":              true,
		"test/language/statements/class/cpn-class-decl-computed-property-name-from-async-arrow-function-expression.js":                     true,
		"test/language/statements/class/cpn-class-decl-accessors-computed-property-name-from-async-arrow-function-expression.js":           true,
		"test/language/expressions/class/cpn-class-expr-fields-computed-property-name-from-async-arrow-function-expression.js":             true,
		"test/language/expressions/class/cpn-class-expr-computed-property-name-from-async-arrow-function-expression.js":                    true,
		"test/language/expressions/class/cpn-class-expr-accessors-computed-property-name-from-async-arrow-function-expression.js":          true,
		"test/language/expressions/class/cpn-class-expr-fields-methods-computed-property-name-from-async-arrow-function-expression.js":     true,
		"test/language/statements/let/static-init-await-binding-invalid.js":                                                                true,
		"test/language/statements/labeled/static-init-invalid-await.js":                                                                    true,
		"test/language/statements/variable/dstr/obj-ptrn-elem-id-static-init-await-invalid.js":                                             true,
		"test/language/statements/variable/static-init-await-binding-invalid.js":                                                           true,
		"test/language/statements/variable/dstr/ary-ptrn-elem-id-static-init-await-invalid.js":                                             true,
		"test/language/statements/try/static-init-await-binding-invalid.js":                                                                true,
		"test/language/statements/function/static-init-await-binding-invalid.js":                                                           true,
		"test/language/statements/const/static-init-await-binding-invalid.js":                                                              true,
		"test/language/statements/class/static-init-await-binding-invalid.js":                                                              true,
		"test/language/identifier-resolution/static-init-invalid-await.js":                                                                 true,
		"test/language/expressions/class/static-init-await-binding.js":                                                                     true,
		"test/language/expressions/class/heritage-async-arrow-function.js":                                                                 true,
		"test/language/expressions/arrow-function/static-init-await-reference.js":                                                          true,
		"test/language/expressions/arrow-function/static-init-await-binding.js":                                                            true,
		"test/language/expressions/object/method-definition/static-init-await-binding-generator.js":                                        true,
		"test/language/expressions/object/identifier-shorthand-static-init-await-invalid.js":                                               true,
		"test/language/expressions/class/heritage-arrow-function.js":                                                                       true,
		"test/language/expressions/class/elements/private-async-generator-method-name.js":                                                  true,
		"test/language/expressions/class/elements/private-async-method-name.js":                                                            true,
		"test/language/statements/class/elements/private-async-generator-method-name.js":                                                   true,
		"test/language/statements/class/elements/private-async-method-name.js":                                                             true,
		"test/language/statements/labeled/value-await-module.js":                                                                           true,
		"test/language/statements/labeled/value-await-module-escaped.js":                                                                   true,
		"test/language/expressions/in/private-field-rhs-await-present.js":                                                                  true,
		"test/language/expressions/class/elements/private-static-async-method-name.js":                                                     true,
		"test/language/statements/class/class-name-ident-await-module.js":                                                                  true,
		"test/language/statements/class/class-name-ident-await-escaped-module.js":                                                          true,
		"test/language/expressions/class/class-name-ident-await-module.js":                                                                 true,
		"test/language/expressions/class/class-name-ident-await-escaped-module.js":                                                         true,
		"test/language/expressions/dynamic-import/for-await-resolution-and-error-agen-yield.js":                                            true,
		"test/language/expressions/dynamic-import/2nd-param-await-ident.js":                                                                true,
		"test/language/expressions/dynamic-import/for-await-resolution-and-error.js":                                                       true,
		"test/language/expressions/dynamic-import/syntax/invalid/nested-async-function-await-assignment-expr-not-optional.js":              true,
		"test/language/expressions/dynamic-import/syntax/invalid/nested-async-function-return-await-no-new-call-expression.js":             true,
		"test/language/expressions/dynamic-import/syntax/valid/nested-async-function-await-nested-imports.js":                              true,
		"test/language/expressions/dynamic-import/syntax/valid/nested-async-arrow-function-return-await-trailing-comma-second.js":          true,
		"test/language/expressions/dynamic-import/syntax/valid/nested-async-gen-await-empty-str-is-valid-assign-expr.js":                   true,
		"test/language/expressions/dynamic-import/syntax/valid/nested-async-arrow-function-return-await-script-code-valid.js":              true,
		"test/language/expressions/dynamic-import/syntax/valid/nested-async-arrow-function-return-await-trailing-comma-first.js":           true,
		"test/language/expressions/dynamic-import/syntax/valid/nested-async-gen-await-trailing-comma-second.js":                            true,
		"test/language/expressions/dynamic-import/syntax/valid/nested-async-function-await-trailing-comma-second.js":                       true,
		"test/language/expressions/dynamic-import/syntax/valid/nested-async-function-await-script-code-valid.js":                           true,
		"test/language/expressions/dynamic-import/syntax/valid/nested-async-arrow-function-return-await-empty-str-is-valid-assign-expr.js": true,
		"test/language/expressions/dynamic-import/syntax/valid/nested-async-arrow-function-await-empty-str-is-valid-assign-expr.js":        true,
		"test/language/expressions/dynamic-import/syntax/valid/nested-async-arrow-function-return-await-nested-imports.js":                 true,
		"test/language/expressions/dynamic-import/syntax/valid/nested-async-function-return-await-trailing-comma-first.js":                 true,
		"test/language/expressions/dynamic-import/syntax/valid/nested-async-arrow-function-await-trailing-comma-first.js":                  true,
		"test/language/expressions/dynamic-import/syntax/valid/nested-async-function-return-await-nested-imports.js":                       true,
		"test/language/expressions/dynamic-import/syntax/valid/nested-async-gen-await-script-code-valid.js":                                true,
		"test/language/expressions/dynamic-import/syntax/valid/nested-async-arrow-function-await-script-code-valid.js":                     true,
		"test/language/expressions/dynamic-import/syntax/valid/nested-async-arrow-function-await-nested-imports.js":                        true,
		"test/language/expressions/dynamic-import/syntax/valid/nested-async-function-return-await-empty-str-is-valid-assign-expr.js":       true,
		"test/language/expressions/dynamic-import/syntax/valid/nested-async-gen-await-trailing-comma-first.js":                             true,
		"test/language/expressions/dynamic-import/syntax/valid/nested-async-arrow-function-await-trailing-comma-second.js":                 true,
		"test/language/expressions/dynamic-import/syntax/valid/nested-async-function-await-trailing-comma-first.js":                        true,
		"test/language/expressions/dynamic-import/syntax/valid/nested-async-function-return-await-trailing-comma-second.js":                true,
		"test/language/expressions/dynamic-import/syntax/valid/nested-async-gen-await-nested-imports.js":                                   true,
		"test/language/expressions/dynamic-import/syntax/valid/nested-async-function-await-empty-str-is-valid-assign-expr.js":              true,
		"test/language/expressions/dynamic-import/syntax/valid/nested-async-function-return-await-script-code-valid.js":                    true,
		"test/language/expressions/dynamic-import/syntax/invalid/nested-async-arrow-function-await-assignment-expr-not-optional.js":        true,
		"test/language/expressions/dynamic-import/syntax/invalid/nested-async-gen-await-assignment-expr-not-optional.js":                   true,
		"test/language/expressions/dynamic-import/syntax/invalid/nested-async-gen-await-no-new-call-expression.js":                         true,
		"test/language/expressions/dynamic-import/syntax/invalid/nested-async-function-return-await-assignment-expr-not-optional.js":       true,
		"test/language/expressions/dynamic-import/syntax/invalid/nested-async-arrow-function-return-await-not-extensible-args.js":          true,
		"test/language/expressions/dynamic-import/syntax/invalid/nested-async-arrow-function-await-not-extensible-args.js":                 true,
		"test/language/expressions/dynamic-import/syntax/invalid/nested-async-gen-await-no-rest-param.js":                                  true,
		"test/language/expressions/dynamic-import/syntax/invalid/nested-async-function-return-await-not-extensible-args.js":                true,
		"test/language/expressions/dynamic-import/syntax/invalid/nested-async-function-await-no-rest-param.js":                             true,
		"test/language/expressions/dynamic-import/syntax/invalid/nested-async-function-await-not-extensible-args.js":                       true,
		"test/language/expressions/dynamic-import/syntax/invalid/nested-async-arrow-function-return-await-no-new-call-expression.js":       true,
		"test/language/expressions/dynamic-import/syntax/invalid/nested-async-gen-await-not-extensible-args.js":                            true,
		"test/language/expressions/dynamic-import/syntax/invalid/nested-async-arrow-function-await-no-rest-param.js":                       true,
		"test/language/expressions/dynamic-import/syntax/invalid/nested-async-function-await-no-new-call-expression.js":                    true,
		"test/language/expressions/dynamic-import/syntax/invalid/nested-async-arrow-function-return-await-assignment-expr-not-optional.js": true,
		"test/language/expressions/dynamic-import/syntax/invalid/nested-async-arrow-function-return-await-no-rest-param.js":                true,
		"test/language/expressions/dynamic-import/syntax/invalid/nested-async-arrow-function-await-no-new-call-expression.js":              true,
		"test/language/expressions/dynamic-import/update-to-dynamic-import.js":                                                             true,
		"test/language/expressions/dynamic-import/syntax/invalid/nested-async-function-return-await-no-rest-param.js":                      true,
		"test/language/expressions/dynamic-import/eval-rqstd-once.js":                                                                      true,
		"test/language/expressions/dynamic-import/for-await-resolution-and-error-agen.js":                                                  true,
		"test/language/expressions/dynamic-import/imported-self-update.js":                                                                 true,
		"test/language/expressions/dynamic-import/indirect-resolution.js":                                                                  true,
		"test/language/expressions/dynamic-import/assignment-expression/identifier.js":                                                     true,
		"test/language/expressions/dynamic-import/assignment-expression/await-expr.js":                                                     true,
		"test/language/expressions/dynamic-import/assignment-expression/call-expr-arguments.js":                                            true,
		"test/language/expressions/dynamic-import/assignment-expression/additive-expr.js":                                                  true,
		"test/language/expressions/dynamic-import/assignment-expression/array-literal.js":                                                  true,
		"test/language/expressions/dynamic-import/catch/nested-async-arrow-function-return-await-eval-rqstd-abrupt-typeerror.js":           true,
		"test/language/expressions/dynamic-import/catch/nested-async-arrow-function-return-await-eval-rqstd-abrupt-urierror.js":            true,
		"test/language/expressions/dynamic-import/catch/nested-async-arrow-function-return-await-instn-iee-err-circular.js":                true,
		"test/language/expressions/dynamic-import/namespace/await-ns-delete-exported-init-strict.js":                                       true,
		"test/language/expressions/dynamic-import/catch/nested-async-function-await-eval-script-code-target.js":                            true,
		"test/language/expressions/dynamic-import/catch/nested-async-function-return-await-file-does-not-exist.js":                         true,
		"test/language/expressions/dynamic-import/catch/nested-async-arrow-function-await-eval-rqstd-abrupt-typeerror.js":                  true,
		"test/language/expressions/dynamic-import/catch/nested-async-function-await-instn-iee-err-circular.js":                             true,
		"test/language/expressions/dynamic-import/namespace/await-ns-set-same-values-strict.js":                                            true,
		"test/language/expressions/dynamic-import/namespace/await-ns-get-nested-namespace-props-nrml.js":                                   true,
		"test/language/expressions/dynamic-import/catch/nested-async-gen-await-eval-script-code-target.js":                                 true,
		"test/language/expressions/dynamic-import/catch/nested-async-gen-return-await-eval-rqstd-abrupt-typeerror.js":                      true,
		"test/language/expressions/dynamic-import/catch/nested-async-function-await-file-does-not-exist.js":                                true,
		"test/language/expressions/dynamic-import/namespace/await-ns-has-property-str-found-init.js":                                       true,
		"test/language/expressions/dynamic-import/namespace/await-ns-no-iterator.js":                                                       true,
		"test/language/expressions/dynamic-import/catch/nested-async-gen-return-await-file-does-not-exist.js":                              true,
		"test/language/expressions/dynamic-import/namespace/await-ns-get-nested-namespace-dflt-direct.js":                                  true,
		"test/language/expressions/dynamic-import/namespace/await-ns-extensible.js":                                                        true,
		"test/language/expressions/dynamic-import/namespace/await-ns-delete-exported-init-no-strict.js":                                    true,
		"test/language/expressions/dynamic-import/namespace/await-ns-get-own-property-str-not-found.js":                                    true,
		"test/language/expressions/dynamic-import/namespace/await-ns-own-property-keys-sort.js":                                            true,
		"test/language/expressions/dynamic-import/namespace/await-ns-has-property-sym-found.js":                                            true,
		"test/language/expressions/dynamic-import/namespace/await-ns-set-prototype-of-null.js":                                             true,
		"test/language/expressions/dynamic-import/namespace/await-ns-set-no-strict.js":                                                     true,
		"test/language/expressions/dynamic-import/namespace/await-ns-define-own-property.js":                                               true,
		"test/language/expressions/dynamic-import/namespace/await-ns-prototype.js":                                                         true,
		"test/language/expressions/dynamic-import/catch/nested-async-function-return-await-specifier-tostring-abrupt-rejects.js":           true,
		"test/language/expressions/dynamic-import/namespace/await-ns-get-nested-namespace-dflt-indirect.js":                                true,
		"test/language/expressions/dynamic-import/namespace/await-ns-get-str-not-found.js":                                                 true,
		"test/language/expressions/dynamic-import/namespace/await-ns-prevent-extensions-object.js":                                         true,
		"test/language/expressions/dynamic-import/namespace/await-ns-delete-non-exported-strict.js":                                        true,
		"test/language/expressions/dynamic-import/namespace/await-ns-delete-non-exported-no-strict.js":                                     true,
		"test/language/expressions/dynamic-import/namespace/await-ns-set-prototype-of.js":                                                  true,
		"test/language/expressions/dynamic-import/namespace/await-ns-has-property-sym-not-found.js":                                        true,
		"test/language/expressions/dynamic-import/namespace/await-ns-get-str-found.js":                                                     true,
		"test/language/expressions/dynamic-import/namespace/await-ns-set-same-values-no-strict.js":                                         true,
		"test/language/expressions/dynamic-import/catch/nested-async-function-return-await-eval-script-code-target.js":                     true,
		"test/language/expressions/dynamic-import/catch/nested-async-function-await-specifier-tostring-abrupt-rejects.js":                  true,
		"test/language/expressions/dynamic-import/catch/nested-async-gen-await-eval-rqstd-abrupt-typeerror.js":                             true,
		"test/language/expressions/dynamic-import/catch/nested-async-arrow-function-await-instn-iee-err-ambiguous-import.js":               true,
		"test/language/expressions/dynamic-import/namespace/await-ns-get-own-property-str-found-init.js":                                   true,
		"test/language/expressions/dynamic-import/catch/nested-async-gen-return-await-instn-iee-err-circular.js":                           true,
		"test/language/expressions/dynamic-import/catch/nested-async-gen-return-await-eval-rqstd-abrupt-urierror.js":                       true,
		"test/language/expressions/dynamic-import/catch/nested-async-gen-await-instn-iee-err-ambiguous-import.js":                          true,
		"test/language/expressions/dynamic-import/namespace/await-ns-get-own-property-sym.js":                                              true,
		"test/language/expressions/dynamic-import/catch/nested-async-arrow-function-await-specifier-tostring-abrupt-rejects.js":            true,
		"test/language/expressions/dynamic-import/catch/nested-async-arrow-function-return-await-instn-iee-err-ambiguous-import.js":        true,
		"test/language/expressions/dynamic-import/catch/nested-async-gen-return-await-specifier-tostring-abrupt-rejects.js":                true,
		"test/language/expressions/dynamic-import/catch/nested-async-gen-await-file-does-not-exist.js":                                     true,
		"test/language/expressions/dynamic-import/catch/nested-async-arrow-function-return-await-file-does-not-exist.js":                   true,
		"test/language/expressions/dynamic-import/catch/nested-async-arrow-function-await-instn-iee-err-circular.js":                       true,
		"test/language/expressions/dynamic-import/namespace/await-ns-prop-descs.js":                                                        true,
		"test/language/expressions/dynamic-import/namespace/await-ns-get-sym-not-found.js":                                                 true,
		"test/language/expressions/dynamic-import/catch/nested-async-gen-await-instn-iee-err-circular.js":                                  true,
		"test/language/expressions/dynamic-import/catch/nested-async-function-return-await-eval-rqstd-abrupt-typeerror.js":                 true,
		"test/language/expressions/dynamic-import/namespace/await-ns-has-property-str-not-found.js":                                        true,
		"test/language/expressions/dynamic-import/namespace/await-ns-prevent-extensions-reflect.js":                                        true,
		"test/language/expressions/dynamic-import/catch/nested-async-arrow-function-await-file-does-not-exist.js":                          true,
		"test/language/expressions/dynamic-import/catch/nested-async-function-return-await-eval-rqstd-abrupt-urierror.js":                  true,
		"test/language/expressions/dynamic-import/namespace/await-ns-get-sym-found.js":                                                     true,
		"test/language/expressions/dynamic-import/catch/nested-async-function-await-instn-iee-err-ambiguous-import.js":                     true,
		"test/language/expressions/dynamic-import/catch/nested-async-function-await-eval-rqstd-abrupt-typeerror.js":                        true,
		"test/language/expressions/dynamic-import/catch/nested-async-gen-await-eval-rqstd-abrupt-urierror.js":                              true,
		"test/language/expressions/dynamic-import/namespace/await-ns-Symbol-toStringTag.js":                                                true,
		"test/language/expressions/dynamic-import/namespace/await-ns-set-strict.js":                                                        true,
		"test/language/expressions/dynamic-import/catch/nested-async-arrow-function-await-eval-script-code-target.js":                      true,
		"test/language/expressions/dynamic-import/catch/nested-async-arrow-function-return-await-specifier-tostring-abrupt-rejects.js":     true,
		"test/language/expressions/dynamic-import/catch/nested-async-function-await-eval-rqstd-abrupt-urierror.js":                         true,
		"test/language/expressions/dynamic-import/catch/nested-async-gen-return-await-eval-script-code-target.js":                          true,
		"test/language/expressions/dynamic-import/catch/nested-async-function-return-await-instn-iee-err-circular.js":                      true,
		"test/language/expressions/dynamic-import/assignment-expression/ternary.js":                                                        true,
		"test/language/expressions/dynamic-import/assignment-expression/logical-or-expr.js":                                                true,
		"test/language/expressions/dynamic-import/assignment-expression/lhs-assign-operator-assign-expr.js":                                true,
		"test/language/expressions/dynamic-import/assignment-expression/arrow-function.js":                                                 true,
		"test/language/expressions/dynamic-import/assignment-expression/lhs-eq-assign-expr-nostrict.js":                                    true,
		"test/language/expressions/dynamic-import/catch/nested-async-gen-await-specifier-tostring-abrupt-rejects.js":                       true,
		"test/language/expressions/dynamic-import/assignment-expression/lhs-eq-assign-expr.js":                                             true,
		"test/language/expressions/dynamic-import/catch/nested-async-arrow-function-await-eval-rqstd-abrupt-urierror.js":                   true,
		"test/language/expressions/dynamic-import/assignment-expression/object-literal.js":                                                 true,
		"test/language/expressions/dynamic-import/catch/nested-async-arrow-function-return-await-eval-script-code-target.js":               true,
		"test/language/expressions/dynamic-import/assignment-expression/cover-parenthesized-expr.js":                                       true,
		"test/language/expressions/dynamic-import/catch/nested-async-gen-return-await-instn-iee-err-ambiguous-import.js":                   true,
		"test/language/expressions/dynamic-import/assignment-expression/yield-assign-expr.js":                                              true,
		"test/language/expressions/dynamic-import/assignment-expression/tagged-function-call.js":                                           true,
		"test/language/expressions/dynamic-import/assignment-expression/new-target.js":                                                     true,
		"test/language/expressions/dynamic-import/assignment-expression/yield-expr.js":                                                     true,
		"test/language/expressions/dynamic-import/assignment-expression/this.js":                                                           true,
		"test/language/expressions/dynamic-import/assignment-expression/member-expr.js":                                                    true,
		"test/language/expressions/dynamic-import/assignment-expression/await-identifier.js":                                               true,
		"test/language/expressions/dynamic-import/assignment-expression/cover-call-expr.js":                                                true,
		"test/language/expressions/dynamic-import/catch/nested-async-function-return-await-instn-iee-err-ambiguous-import.js":              true,
		"test/language/expressions/dynamic-import/assignment-expression/call-expr-identifier.js":                                           true,
		"test/language/expressions/dynamic-import/assignment-expression/call-expr-expr.js":                                                 true,
		"test/language/expressions/dynamic-import/assignment-expression/logical-and-expr.js":                                               true,
		"test/language/expressions/dynamic-import/await-import-evaluation.js":                                                              true,
		"test/language/expressions/dynamic-import/assignment-expression/yield-identifier.js":                                               true,
		"test/language/expressions/dynamic-import/custom-primitive.js":                                                                     true,
		"test/language/expressions/dynamic-import/eval-self-once-module.js":                                                                true,
		"test/language/expressions/dynamic-import/eval-self-once-script.js":                                                                true,
		"test/language/expressions/dynamic-import/2nd-param-await-expr.js":                                                                 true,

		// legacy number literals
		"test/language/literals/numeric/non-octal-decimal-integer.js": true,
		"test/language/literals/string/S7.8.4_A4.3_T2.js":             true,
		"test/language/literals/string/S7.8.4_A4.3_T1.js":             true,

		// integer separators
		"test/language/expressions/object/cpn-obj-lit-computed-property-name-from-integer-separators.js":                  true,
		"test/language/expressions/class/cpn-class-expr-accessors-computed-property-name-from-integer-separators.js":      true,
		"test/language/statements/class/cpn-class-decl-fields-computed-property-name-from-integer-separators.js":          true,
		"test/language/statements/class/cpn-class-decl-computed-property-name-from-integer-separators.js":                 true,
		"test/language/statements/class/cpn-class-decl-accessors-computed-property-name-from-integer-separators.js":       true,
		"test/language/statements/class/cpn-class-decl-fields-methods-computed-property-name-from-integer-separators.js":  true,
		"test/language/expressions/class/cpn-class-expr-fields-computed-property-name-from-integer-separators.js":         true,
		"test/language/expressions/class/cpn-class-expr-computed-property-name-from-integer-separators.js":                true,
		"test/language/expressions/class/cpn-class-expr-fields-methods-computed-property-name-from-integer-separators.js": true,

		// BigInt
		"test/built-ins/Object/seal/seal-biguint64array.js": true,
		"test/built-ins/Object/seal/seal-bigint64array.js":  true,

		// Regexp
		"test/language/literals/regexp/invalid-range-negative-lookbehind.js":    true,
		"test/language/literals/regexp/invalid-range-lookbehind.js":             true,
		"test/language/literals/regexp/invalid-optional-negative-lookbehind.js": true,
		"test/language/literals/regexp/invalid-optional-lookbehind.js":          true,

		// FIXME bugs

		// 'in' in a branch
		"test/language/expressions/conditional/in-branch-1.js": true,

		// Left-hand side as a CoverParenthesizedExpression
		"test/language/expressions/assignment/fn-name-lhs-cover.js": true,

		// 'new' with import
		"test/language/expressions/dynamic-import/syntax/valid/new-covered-expression-is-valid.js": true,
	}

	featuresBlackList = []string{
		"async-iteration",
		"Symbol.asyncIterator",
		"async-functions",
		"BigInt",
		"generators",
		"String.prototype.replaceAll",
		"resizable-arraybuffer",
		"array-find-from-last",
		"regexp-named-groups",
		"regexp-dotall",
		"regexp-unicode-property-escapes",
		"regexp-match-indices",
		"legacy-regexp",
		"tail-call-optimization",
		"Temporal",
		"import-assertions",
		"logical-assignment-operators",
		"Atomics",
		"Atomics.waitAsync",
		"FinalizationRegistry",
		"WeakRef",
		"numeric-separator-literal",
		"Object.fromEntries",
		"Object.hasOwn",
		"__getter__",
		"__setter__",
		"ShadowRealm",
		"SharedArrayBuffer",
		"error-cause",
		"top-level-await",
		"decorators",
		"regexp-v-flag",
		"hashbang",
	}
)

func init() {
	skip := func(prefixes ...string) {
		for _, prefix := range prefixes {
			skipPrefixes.Add(prefix)
		}
	}

	skip(
		// Go 1.16 only supports unicode 13
		"test/language/identifiers/start-unicode-14.",
		"test/language/identifiers/part-unicode-14.",

		// async
		"test/language/eval-code/direct/async-",
		"test/language/expressions/async-",
		"test/language/expressions/await/",
		"test/language/statements/async-function/",
		"test/built-ins/Async",
		"test/language/statements/class/elements/private-static-async-",
		"test/language/statements/class/elements/wrapped-in-sc-rs-static-async-",
		"test/language/expressions/class/elements/wrapped-in-sc-rs-static-async-",
		"test/language/statements/class/elements/after-same-line-static-method-rs-static-async-",
		"test/language/expressions/class/elements/after-same-line-static-method-rs-static-async-",
		"test/language/statements/class/elements/after-same-line-method-rs-static-async-",
		"test/language/expressions/class/elements/after-same-line-method-rs-static-async-",
		"test/language/statements/class/elements/new-sc-line-method-rs-static-async-",
		"test/language/expressions/class/elements/new-sc-line-method-rs-static-async-",
		"test/language/statements/class/elements/new-no-sc-line-method-rs-static-async-",
		"test/language/expressions/class/elements/new-no-sc-line-method-rs-static-async-",
		"test/language/statements/class/elements/same-line-method-rs-static-async-",
		"test/language/expressions/class/elements/same-line-method-rs-static-async-",
		"test/language/statements/class/elements/regular-definitions-rs-static-async-",
		"test/language/expressions/class/elements/regular-definitions-rs-static-async-",
		"test/language/statements/class/elements/multiple-stacked-definitions-rs-static-async-",
		"test/language/expressions/class/elements/multiple-stacked-definitions-rs-static-async-",
		"test/language/statements/class/elements/multiple-definitions-rs-static-async-",
		"test/language/expressions/class/elements/multiple-definitions-rs-static-async-",
		"test/language/expressions/dynamic-import/catch/nested-async-",
		"test/language/expressions/dynamic-import/usage/nested-async-",
		"test/language/expressions/dynamic-import/syntax/valid/nested-async-",

		// generators
		"test/language/eval-code/direct/gen-",
		"test/built-ins/GeneratorFunction/",
		"test/built-ins/Function/prototype/toString/generator-",
		"test/language/statements/class/elements/private-static-generator-",
		"test/language/statements/class/subclass/builtin-objects/GeneratorFunction/",
		"test/language/statements/class/elements/wrapped-in-sc-rs-static-generator-",
		"test/language/expressions/class/elements/wrapped-in-sc-rs-static-generator-",
		"test/language/statements/class/elements/after-same-line-method-rs-static-generator-",
		"test/language/expressions/class/elements/after-same-line-method-rs-static-generator-",
		"test/language/statements/class/elements/after-same-line-static-method-rs-static-generator-",
		"test/language/expressions/class/elements/after-same-line-static-method-rs-static-generator-",
		"test/language/statements/class/elements/new-sc-line-method-rs-static-generator-",
		"test/language/expressions/class/elements/new-sc-line-method-rs-static-generator-",
		"test/language/statements/class/elements/new-no-sc-line-method-rs-static-generator-",
		"test/language/expressions/class/elements/new-no-sc-line-method-rs-static-generator-",
		"test/language/statements/class/elements/same-line-method-rs-static-generator-",
		"test/language/expressions/class/elements/same-line-method-rs-static-generator-",
		"test/language/statements/class/elements/regular-definitions-rs-static-generator-",
		"test/language/expressions/class/elements/regular-definitions-rs-static-generator-",
		"test/language/statements/class/elements/multiple-stacked-definitions-rs-static-generator-",
		"test/language/expressions/class/elements/multiple-stacked-definitions-rs-static-generator-",
		"test/language/statements/class/elements/multiple-definitions-rs-static-generator-",
		"test/language/expressions/class/elements/multiple-definitions-rs-static-generator-",
		"test/language/expressions/dynamic-import/assignment-expression/yield-",

		// BigInt
		"test/built-ins/TypedArrayConstructors/BigUint64Array/",
		"test/built-ins/TypedArrayConstructors/BigInt64Array/",

		// restricted unicode regexp syntax
		"test/language/literals/regexp/u-",

		// legacy octal escape in strings in strict mode
		"test/language/literals/string/legacy-octal-",
		"test/language/literals/string/legacy-non-octal-",
	)
}

type tc39Test struct {
	name string
	f    func(t *testing.T)
}

type tc39BenchmarkItem struct {
	name     string
	duration time.Duration
}

type tc39BenchmarkData []tc39BenchmarkItem

type tc39TestCtx struct {
	base         string
	t            *testing.T
	prgCache     map[string]*Program
	prgCacheLock sync.Mutex
	enableBench  bool
	benchmark    tc39BenchmarkData
	benchLock    sync.Mutex
	sabStub      *Program
	//lint:ignore U1000 Only used with race
	testQueue []tc39Test
}

type TC39MetaNegative struct {
	Phase, Type string
}

type tc39Meta struct {
	Negative TC39MetaNegative
	Includes []string
	Flags    []string
	Features []string
	Es5id    string
	Es6id    string
	Esid     string
}

type prefixList struct {
	prefixes map[int]map[string]struct{}
}

func (pl *prefixList) Add(prefix string) {
	l := pl.prefixes[len(prefix)]
	if l == nil {
		l = make(map[string]struct{})
		if pl.prefixes == nil {
			pl.prefixes = make(map[int]map[string]struct{})
		}
		pl.prefixes[len(prefix)] = l
	}
	l[prefix] = struct{}{}
}

func (pl *prefixList) Match(s string) bool {
	for l, prefixes := range pl.prefixes {
		if len(s) >= l {
			if _, exists := prefixes[s[:l]]; exists {
				return true
			}
		}
	}
	return false
}

func (m *tc39Meta) hasFlag(flag string) bool {
	for _, f := range m.Flags {
		if f == flag {
			return true
		}
	}
	return false
}

func (m *tc39Meta) hasFeature(feature string) bool {
	for _, f := range m.Features {
		if f == feature {
			return true
		}
	}
	return false
}

func parseTC39File(name string) (*tc39Meta, string, error) {
	f, err := os.Open(name)
	if err != nil {
		return nil, "", err
	}
	defer f.Close()

	b, err := io.ReadAll(f)
	if err != nil {
		return nil, "", err
	}

	str := string(b)
	metaStart := strings.Index(str, "/*---")
	if metaStart == -1 {
		return nil, "", invalidFormatError
	} else {
		metaStart += 5
	}
	metaEnd := strings.Index(str, "---*/")
	if metaEnd == -1 || metaEnd <= metaStart {
		return nil, "", invalidFormatError
	}

	var meta tc39Meta
	err = yaml.Unmarshal([]byte(str[metaStart:metaEnd]), &meta)
	if err != nil {
		return nil, "", err
	}

	if meta.Negative.Type != "" && meta.Negative.Phase == "" {
		return nil, "", errors.New("negative type is set, but phase isn't")
	}

	return &meta, str, nil
}

func (*tc39TestCtx) detachArrayBuffer(call FunctionCall) Value {
	if obj, ok := call.Argument(0).(*Object); ok {
		if buf, ok := obj.self.(*arrayBufferObject); ok {
			buf.detach()
			return _undefined
		}
	}
	panic(typeError("detachArrayBuffer() is called with incompatible argument"))
}

func (*tc39TestCtx) throwIgnorableTestError(FunctionCall) Value {
	panic(ignorableTestError)
}

func (ctx *tc39TestCtx) runTC39Test(name, src string, meta *tc39Meta, t testing.TB) {
	defer func() {
		if x := recover(); x != nil {
			panic(fmt.Sprintf("panic while running %s: %v", name, x))
		}
	}()
	vm := New()
	_262 := vm.NewObject()
	_262.Set("detachArrayBuffer", ctx.detachArrayBuffer)
	_262.Set("createRealm", ctx.throwIgnorableTestError)
	_262.Set("evalScript", func(call FunctionCall) Value {
		script := call.Argument(0).String()
		result, err := vm.RunString(script)
		if err != nil {
			panic(err)
		}
		return result
	})
	vm.Set("$262", _262)
	vm.Set("IgnorableTestError", ignorableTestError)
	vm.RunProgram(ctx.sabStub)
	var out []string
	eventLoopQueue := make(chan func(), 2) // the most basic and likely buggy event loop
	async := meta.hasFlag("async")

	type cacheElement struct {
		m   ModuleRecord
		err error
	}
	cache := make(map[string]cacheElement)
	mx := sync.Mutex{}

	var hostResolveImportedModule func(referencingScriptOrModule interface{}, specifier string) (ModuleRecord, error)
	hostResolveImportedModule = func(referencingScriptOrModule interface{}, specifier string) (ModuleRecord, error) {
		mx.Lock()
		defer mx.Unlock()
		fname := path.Join(ctx.base, path.Dir(name), specifier)
		k, ok := cache[fname]
		if ok {
			return k.m, k.err
		}
		f, err := os.Open(fname)
		if err != nil {
			cache[fname] = cacheElement{err: err}
			return nil, err
		}
		defer f.Close()

		b, err := ioutil.ReadAll(f)
		if err != nil {
			cache[fname] = cacheElement{err: err}
			return nil, err
		}

		str := string(b)
		p, err := ParseModule(fname, str, hostResolveImportedModule)
		if err != nil {
			cache[fname] = cacheElement{err: err}
			return nil, err
		}
		cache[fname] = cacheElement{m: p}
		return p, nil
	}

	dynamicImport := meta.hasFeature("dynamic-import")
	if dynamicImport {
		vm.importModuleDynamically = func(referencingScriptOrModule interface{}, specifierValue Value, pcap interface{}) {
			specifier := specifierValue.String()
			// TODO have this be a lot less stupid
			p := pcap.(*promiseCapability) // FIX
			go func() {
				m, err := hostResolveImportedModule(referencingScriptOrModule, specifier)

				eventLoopQueue <- func() {
					defer vm.RunString("") // haxx
					if err == nil {
						err = m.Link()
						if err == nil {
							_, err = m.Evaluate(vm)
						}
					}
					if err != nil {
						// fmt.Printf("err %T %+v", err, err)
						// TODO figure how to this more centralized
						switch x1 := err.(type) {
						case *Exception:
							p.reject(x1.val)
						case *CompilerSyntaxError:
							p.reject(vm.builtin_new(vm.global.SyntaxError, []Value{newStringValue(x1.Error())}))
						case *CompilerReferenceError:
							p.reject(vm.newError(vm.global.ReferenceError, x1.Message))
						default:
							p.reject(vm.ToValue(err))
						}
						return
					}
					// finalize
					p.resolve(vm.NamespaceObjectFor(m))
				}
			}()
		}
	}
	if async {
		err := ctx.runFile(ctx.base, path.Join("harness", "doneprintHandle.js"), vm)
		if err != nil {
			t.Fatal(err)
		}
		vm.Set("print", func(msg string) {
			out = append(out, msg)
		})
	} else {
		vm.Set("print", t.Log)
	}

	var err error
	var early bool
	if meta.hasFlag("module") {
		err, early = ctx.runTC39Module(name, src, meta.Includes, vm, hostResolveImportedModule)
	} else {
		err, early = ctx.runTC39Script(name, src, meta.Includes, vm)
	}

	if err != nil {
		if meta.Negative.Type == "" {
			if err, ok := err.(*Exception); ok {
				if err.Value() == ignorableTestError {
					t.Skip("Test threw IgnorableTestError")
				}
			}
			exc := new(Exception)
			if errors.As(err, &exc) {
				t.Fatalf("%s: %v", name, exc.String())
			} else {
				t.Fatalf("%s: %v", name, err)
			}
		} else {
			if (meta.Negative.Phase == "early" || meta.Negative.Phase == "parse") && !early || meta.Negative.Phase == "runtime" && early {
				t.Fatalf("%s: error %v happened at the wrong phase (expected %s)", name, err, meta.Negative.Phase)
			}
			var errType string

			switch err := err.(type) {
			case *Exception:
				if o, ok := err.Value().(*Object); ok {
					if c := o.Get("constructor"); c != nil {
						if c, ok := c.(*Object); ok {
							errType = c.Get("name").String()
						} else {
							t.Fatalf("%s: error constructor is not an object (%v)", name, o)
						}
					} else {
						t.Fatalf("%s: error does not have a constructor (%v)", name, o)
					}
				} else {
					t.Fatalf("%s: error is not an object (%v)", name, err.Value())
				}
			case *CompilerSyntaxError:
				errType = "SyntaxError"
			case *CompilerReferenceError:
				errType = "ReferenceError"
			default:
				t.Fatalf("%s: error is not a JS error: %v", name, err)
			}

			if errType != meta.Negative.Type {
				vm.vm.prg.dumpCode(t.Logf)
				t.Fatalf("%s: unexpected error type (%s), expected (%s)", name, errType, meta.Negative.Type)
			}
		}
	} else {
		if meta.Negative.Type != "" {
			// vm.vm.prg.dumpCode(t.Logf)
			t.Fatalf("%s: Expected error: %v", name, err)
		}
	}

	if vm.vm.sp != 0 {
		t.Fatalf("sp: %d", vm.vm.sp)
	}

	if l := len(vm.vm.iterStack); l > 0 {
		t.Fatalf("iter stack is not empty: %d", l)
	}
	if async {
		for {
			complete := false
			for _, line := range out {
				if strings.HasPrefix(line, "Test262:AsyncTestFailure:") {
					t.Fatal(line)
				} else if line == "Test262:AsyncTestComplete" {
					complete = true
				}
			}
			if complete {
				return
			}
			for _, line := range out {
				t.Log(line)
			}
			select {
			case fn := <-eventLoopQueue:
				fn()
			case <-time.After(time.Millisecond * 5000):
				t.Fatal("nothing happened in 500ms :(")
			}
		}
	}
}

func (ctx *tc39TestCtx) runTC39File(name string, t testing.TB) {
	if skipList[name] {
		t.Skip("Excluded")
	}
	if skipPrefixes.Match(name) {
		t.Skip("Excluded")
	}
	p := path.Join(ctx.base, name)
	meta, src, err := parseTC39File(p)
	if err != nil {
		// t.Fatalf("Could not parse %s: %v", name, err)
		t.Errorf("Could not parse %s: %v", name, err)
		return
	}
	if meta.Es5id == "" {
		for _, feature := range meta.Features {
			for _, bl := range featuresBlackList {
				if feature == bl {
					t.Skip("Blacklisted feature")
				}
			}
		}
	}

	var startTime time.Time
	if ctx.enableBench {
		startTime = time.Now()
	}

	hasRaw := meta.hasFlag("raw")

	if hasRaw || !meta.hasFlag("onlyStrict") && !meta.hasFlag("module") {
		// log.Printf("Running normal test: %s", name)
		t.Logf("Running normal test: %s", name)
		ctx.runTC39Test(name, src, meta, t)
	}

	if (!hasRaw && !meta.hasFlag("noStrict")) || meta.hasFlag("module") {
		// log.Printf("Running strict test: %s", name)
		t.Logf("Running strict test: %s", name)
		ctx.runTC39Test(name, "'use strict';\n"+src, meta, t)
	}

	if ctx.enableBench {
		ctx.benchLock.Lock()
		ctx.benchmark = append(ctx.benchmark, tc39BenchmarkItem{
			name:     name,
			duration: time.Since(startTime),
		})
		ctx.benchLock.Unlock()
	}
}

func (ctx *tc39TestCtx) init() {
	ctx.prgCache = make(map[string]*Program)
	ctx.sabStub = MustCompile("sabStub.js", `
		Object.defineProperty(this, "SharedArrayBuffer", {
			get: function() {
				throw IgnorableTestError;
			}
		});`,
		false)
}

func (ctx *tc39TestCtx) compile(base, name string) (*Program, error) {
	ctx.prgCacheLock.Lock()
	defer ctx.prgCacheLock.Unlock()

	prg := ctx.prgCache[name]
	if prg == nil {
		fname := path.Join(base, name)
		f, err := os.Open(fname)
		if err != nil {
			return nil, err
		}
		defer f.Close()

		b, err := io.ReadAll(f)
		if err != nil {
			return nil, err
		}

		str := string(b)
		prg, err = Compile(name, str, false)
		if err != nil {
			return nil, err
		}
		ctx.prgCache[name] = prg
	}

	return prg, nil
}

func (ctx *tc39TestCtx) runFile(base, name string, vm *Runtime) error {
	prg, err := ctx.compile(base, name)
	if err != nil {
		return err
	}
	_, err = vm.RunProgram(prg)
	return err
}

func (ctx *tc39TestCtx) runTC39Module(name, src string, includes []string, vm *Runtime, hostResolveImportedModule HostResolveImportedModuleFunc) (err error, early bool) {
	early = true
	err = ctx.runFile(ctx.base, path.Join("harness", "assert.js"), vm)
	if err != nil {
		return
	}

	err = ctx.runFile(ctx.base, path.Join("harness", "sta.js"), vm)
	if err != nil {
		return
	}

	for _, include := range includes {
		err = ctx.runFile(ctx.base, path.Join("harness", include), vm)
		if err != nil {
			return
		}
	}
	m, err := hostResolveImportedModule(nil, path.Base(name))
	if err != nil {
		return
	}
	p := m.(*SourceTextModuleRecord)

	err = p.Link()
	if err != nil {
		return
	}

	early = false
	_, err = m.Evaluate(vm)
	return
}

func (ctx *tc39TestCtx) runTC39Script(name, src string, includes []string, vm *Runtime) (err error, early bool) {
	early = true
	err = ctx.runFile(ctx.base, path.Join("harness", "assert.js"), vm)
	if err != nil {
		return
	}

	err = ctx.runFile(ctx.base, path.Join("harness", "sta.js"), vm)
	if err != nil {
		return
	}

	for _, include := range includes {
		err = ctx.runFile(ctx.base, path.Join("harness", include), vm)
		if err != nil {
			return
		}
	}

	var p *Program
	p, err = Compile(name, src, false)

	if err != nil {
		return
	}

	early = false
	_, err = vm.RunProgram(p)

	return
}

func (ctx *tc39TestCtx) runTC39Tests(name string) {
	files, err := os.ReadDir(path.Join(ctx.base, name))
	if err != nil {
		ctx.t.Fatal(err)
	}

	for _, file := range files {
		if file.Name()[0] == '.' {
			continue
		}
		if file.IsDir() {
			ctx.runTC39Tests(path.Join(name, file.Name()))
		} else {
			fileName := file.Name()
			if strings.HasSuffix(fileName, ".js") && !strings.HasSuffix(fileName, "_FIXTURE.js") {
				name := path.Join(name, fileName)
				ctx.runTest(name, func(t *testing.T) {
					ctx.runTC39File(name, t)
				})
			}
		}
	}
}

func TestTC39(t *testing.T) {
	if testing.Short() {
		t.Skip()
	}

	if _, err := os.Stat(tc39BASE); err != nil {
		t.Skipf("If you want to run tc39 tests, download them from https://github.com/tc39/test262 and put into %s. See .tc39_test262_checkout.sh for the latest working commit id. (%v)", tc39BASE, err)
	}

	ctx := &tc39TestCtx{
		base: tc39BASE,
	}
	ctx.init()
	// ctx.enableBench = true

	t.Run("tc39", func(t *testing.T) {
		ctx.t = t
		// ctx.runTC39File("test/language/types/number/8.5.1.js", t)
		ctx.runTC39Tests("test/language")
		ctx.runTC39Tests("test/built-ins")
		ctx.runTC39Tests("test/annexB/built-ins/String/prototype/substr")
		ctx.runTC39Tests("test/annexB/built-ins/String/prototype/trimLeft")
		ctx.runTC39Tests("test/annexB/built-ins/String/prototype/trimRight")
		ctx.runTC39Tests("test/annexB/built-ins/escape")
		ctx.runTC39Tests("test/annexB/built-ins/unescape")
		ctx.runTC39Tests("test/annexB/built-ins/RegExp")

		ctx.flush()
	})

	if ctx.enableBench {
		sort.Slice(ctx.benchmark, func(i, j int) bool {
			return ctx.benchmark[i].duration > ctx.benchmark[j].duration
		})
		bench := ctx.benchmark
		if len(bench) > 50 {
			bench = bench[:50]
		}
		for _, item := range bench {
			fmt.Printf("%s\t%d\n", item.name, item.duration/time.Millisecond)
		}
	}
}<|MERGE_RESOLUTION|>--- conflicted
+++ resolved
@@ -3,11 +3,7 @@
 import (
 	"errors"
 	"fmt"
-<<<<<<< HEAD
-	"io/ioutil"
-=======
 	"io"
->>>>>>> 0c74f913
 	"os"
 	"path"
 	"sort"
@@ -33,9 +29,6 @@
 	skipPrefixes prefixList
 
 	skipList = map[string]bool{
-<<<<<<< HEAD
-=======
-
 		// out-of-date (https://github.com/tc39/test262/issues/3407)
 		"test/language/expressions/prefix-increment/S11.4.4_A6_T3.js":        true,
 		"test/language/expressions/prefix-increment/S11.4.4_A6_T2.js":        true,
@@ -84,7 +77,6 @@
 		"test/language/expressions/compound-assignment/S11.13.2_A7.2_T1.js":  true,
 		"test/language/expressions/assignment/S11.13.1_A7_T3.js":             true,
 
->>>>>>> 0c74f913
 		// timezone
 		"test/built-ins/Date/prototype/toISOString/15.9.5.43-0-8.js":  true,
 		"test/built-ins/Date/prototype/toISOString/15.9.5.43-0-9.js":  true,
@@ -433,6 +425,13 @@
 
 		// 'new' with import
 		"test/language/expressions/dynamic-import/syntax/valid/new-covered-expression-is-valid.js": true,
+
+		// unpaired surrogates pairs in import/exports
+		"test/language/module-code/export-expname-import-unpaired-surrogate.js":  true,
+		"test/language/module-code/export-expname-from-unpaired-surrogate.js":    true,
+		"test/language/module-code/export-expname-from-as-unpaired-surrogate.js": true,
+		"test/language/module-code/export-expname-unpaired-surrogate.js":         true,
+		"test/language/module-code/export-expname-string-binding.js":             true,
 	}
 
 	featuresBlackList = []string{
@@ -512,6 +511,8 @@
 		"test/language/expressions/dynamic-import/catch/nested-async-",
 		"test/language/expressions/dynamic-import/usage/nested-async-",
 		"test/language/expressions/dynamic-import/syntax/valid/nested-async-",
+		"test/language/module-code/export-default-asyncfunction-",
+		"test/language/module-code/export-default-asyncgenerator-",
 
 		// generators
 		"test/language/eval-code/direct/gen-",
@@ -538,6 +539,7 @@
 		"test/language/statements/class/elements/multiple-definitions-rs-static-generator-",
 		"test/language/expressions/class/elements/multiple-definitions-rs-static-generator-",
 		"test/language/expressions/dynamic-import/assignment-expression/yield-",
+		"test/language/module-code/export-default-generator-",
 
 		// BigInt
 		"test/built-ins/TypedArrayConstructors/BigUint64Array/",
@@ -735,7 +737,7 @@
 		}
 		defer f.Close()
 
-		b, err := ioutil.ReadAll(f)
+		b, err := io.ReadAll(f)
 		if err != nil {
 			cache[fname] = cacheElement{err: err}
 			return nil, err
@@ -890,7 +892,7 @@
 			case fn := <-eventLoopQueue:
 				fn()
 			case <-time.After(time.Millisecond * 5000):
-				t.Fatal("nothing happened in 500ms :(")
+				t.Fatal("nothing happened in 5s :(")
 			}
 		}
 	}
