--- conflicted
+++ resolved
@@ -2,16 +2,12 @@
 
 import (
 	"fmt"
-<<<<<<< HEAD
-	"github.com/grafana/sobek/parser"
-=======
->>>>>>> 7516b814
 	"regexp"
 	"strings"
 	"unicode/utf16"
 	"unicode/utf8"
 
-	"github.com/dop251/goja/parser"
+	"github.com/grafana/sobek/parser"
 )
 
 func (r *Runtime) newRegexpObject(proto *Object) *regexpObject {
