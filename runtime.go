--- conflicted
+++ resolved
@@ -1291,27 +1291,19 @@
 // method. This representation is not linked to a runtime in any way and can be run in multiple runtimes (possibly
 // at the same time).
 func Compile(name, src string, strict bool) (*Program, error) {
-<<<<<<< HEAD
 	return compile(name, src, strict, false, true, false)
-=======
-	return compile(name, src, strict, true, nil)
->>>>>>> 0c74f913
 }
 
 // CompileAST creates an internal representation of the JavaScript code that can be later run using the Runtime.RunProgram()
 // method. This representation is not linked to a runtime in any way and can be run in multiple runtimes (possibly
 // at the same time).
 func CompileAST(prg *js_ast.Program, strict bool) (*Program, error) {
-<<<<<<< HEAD
 	return compileAST(prg, strict, false, true, false)
 }
 
 // CompileASTDebug is like CompileAST but enables debug mode when compiling
 func CompileASTDebug(prg *js_ast.Program, strict bool) (*Program, error) {
 	return compileAST(prg, strict, false, true, true)
-=======
-	return compileAST(prg, strict, true, nil)
->>>>>>> 0c74f913
 }
 
 // MustCompile is like Compile but panics if the code cannot be compiled.
@@ -1347,29 +1339,17 @@
 	return
 }
 
-<<<<<<< HEAD
-func compile(name, src string, strict, eval, inGlobal, debug bool, parserOptions ...parser.Option) (p *Program, err error) {
-=======
-func compile(name, src string, strict, inGlobal bool, evalVm *vm, parserOptions ...parser.Option) (p *Program, err error) {
->>>>>>> 0c74f913
+func compile(name, src string, strict, inGlobal bool, evalVm *vm, debug bool, parserOptions ...parser.Option) (p *Program, err error) {
 	prg, err := Parse(name, src, parserOptions...)
 	if err != nil {
 		return
 	}
 
-<<<<<<< HEAD
 	return compileAST(prg, strict, eval, inGlobal, debug)
 }
 
-func compileAST(prg *js_ast.Program, strict, eval, inGlobal, debug bool) (p *Program, err error) {
-	c := newCompiler(debug)
-=======
-	return compileAST(prg, strict, inGlobal, evalVm)
-}
-
-func compileAST(prg *js_ast.Program, strict, inGlobal bool, evalVm *vm) (p *Program, err error) {
+func compileAST(prg *js_ast.Program, strict, inGlobal bool, evalVm *vm, debug bool) (p *Program, err error) {
 	c := newCompiler()
->>>>>>> 0c74f913
 
 	defer func() {
 		if x := recover(); x != nil {
@@ -1388,13 +1368,8 @@
 	return
 }
 
-<<<<<<< HEAD
-func (r *Runtime) compile(name, src string, strict, eval, inGlobal bool) (p *Program, err error) {
-	p, err = compile(name, src, strict, eval, inGlobal, r.vm.debugMode, r.parserOptions...)
-=======
 func (r *Runtime) compile(name, src string, strict, inGlobal bool, evalVm *vm) (p *Program, err error) {
-	p, err = compile(name, src, strict, inGlobal, evalVm, r.parserOptions...)
->>>>>>> 0c74f913
+	p, err = compile(name, src, strict, inGlobal, evalVm, r.vm.debugMode, r.parserOptions...)
 	if err != nil {
 		switch x1 := err.(type) {
 		case *CompilerSyntaxError:
@@ -1417,12 +1392,7 @@
 
 // RunScript executes the given string in the global context.
 func (r *Runtime) RunScript(name, src string) (Value, error) {
-<<<<<<< HEAD
 	p, err := r.compile(name, src, false, false, true)
-=======
-	p, err := r.compile(name, src, false, true, nil)
-
->>>>>>> 0c74f913
 	if err != nil {
 		return nil, err
 	}
