package sobek

import (
	"github.com/grafana/sobek/ast"
	"github.com/grafana/sobek/file"
	"github.com/grafana/sobek/token"
	"github.com/grafana/sobek/unistring"
)

func (c *compiler) compileStatement(v ast.Statement, needResult bool) {
	switch v := v.(type) {
	case *ast.BlockStatement:
		c.compileBlockStatement(v, needResult)
	case *ast.ExpressionStatement:
		c.compileExpressionStatement(v, needResult)
	case *ast.VariableStatement:
		c.compileVariableStatement(v)
	case *ast.LexicalDeclaration:
		c.compileLexicalDeclaration(v)
	case *ast.ReturnStatement:
		c.compileReturnStatement(v)
	case *ast.IfStatement:
		c.compileIfStatement(v, needResult)
	case *ast.DoWhileStatement:
		c.compileDoWhileStatement(v, needResult)
	case *ast.ForStatement:
		c.compileForStatement(v, needResult)
	case *ast.ForInStatement:
		c.compileForInStatement(v, needResult)
	case *ast.ForOfStatement:
		c.compileForOfStatement(v, needResult)
	case *ast.WhileStatement:
		c.compileWhileStatement(v, needResult)
	case *ast.BranchStatement:
		c.compileBranchStatement(v)
	case *ast.TryStatement:
		c.compileTryStatement(v, needResult)
	case *ast.ThrowStatement:
		c.compileThrowStatement(v)
	case *ast.SwitchStatement:
		c.compileSwitchStatement(v, needResult)
	case *ast.LabelledStatement:
		c.compileLabeledStatement(v, needResult)
	case *ast.EmptyStatement:
		c.compileEmptyStatement(needResult)
	case *ast.FunctionDeclaration:
		c.compileStandaloneFunctionDecl(v)
		// note functions inside blocks are hoisted to the top of the block and are compiled using compileFunctions()
	case *ast.ClassDeclaration:
		c.compileClassDeclaration(v)
	case *ast.WithStatement:
		c.compileWithStatement(v, needResult)
	case *ast.DebuggerStatement:
<<<<<<< HEAD
	case *ast.ImportDeclaration:
		// this is already done, earlier
	case *ast.ExportDeclaration:
		c.compileExportDeclaration(v)
=======
		c.compileDebuggerStatement()
>>>>>>> 15b05c6c
	default:
		c.assert(false, int(v.Idx0())-1, "Unknown statement type: %T", v)
		panic("unreachable")
	}
}

func (c *compiler) compileLabeledStatement(v *ast.LabelledStatement, needResult bool) {
	label := v.Label.Name
	if c.scope.strict {
		c.checkIdentifierName(label, int(v.Label.Idx)-1)
	}
	for b := c.block; b != nil; b = b.outer {
		if b.label == label {
			c.throwSyntaxError(int(v.Label.Idx-1), "Label '%s' has already been declared", label)
		}
	}
	switch s := v.Statement.(type) {
	case *ast.ForInStatement:
		c.compileLabeledForInStatement(s, needResult, label)
	case *ast.ForOfStatement:
		c.compileLabeledForOfStatement(s, needResult, label)
	case *ast.ForStatement:
		c.compileLabeledForStatement(s, needResult, label)
	case *ast.WhileStatement:
		c.compileLabeledWhileStatement(s, needResult, label)
	case *ast.DoWhileStatement:
		c.compileLabeledDoWhileStatement(s, needResult, label)
	default:
		c.compileGenericLabeledStatement(s, needResult, label)
	}
}

func (c *compiler) updateEnterBlock(enter *enterBlock) {
	scope := c.scope
	stashSize, stackSize := 0, 0
	if scope.dynLookup {
		stashSize = len(scope.bindings)
		enter.names = scope.makeNamesMap()
	} else {
		for _, b := range scope.bindings {
			if b.inStash {
				stashSize++
			} else {
				stackSize++
			}
		}
	}
	enter.stashSize, enter.stackSize = uint32(stashSize), uint32(stackSize)
}

func (c *compiler) compileTryStatement(v *ast.TryStatement, needResult bool) {
	c.block = &block{
		typ:   blockTry,
		outer: c.block,
	}
	var lp int
	var bodyNeedResult bool
	var finallyBreaking *block
	if v.Finally != nil {
		lp, finallyBreaking = c.scanStatements(v.Finally.List)
	}
	if finallyBreaking != nil {
		c.block.breaking = finallyBreaking
		if lp == -1 {
			bodyNeedResult = finallyBreaking.needResult
		}
	} else {
		bodyNeedResult = needResult
	}
	lbl := len(c.p.code)
	c.emit(nil)
	if needResult {
		c.emit(clearResult)
	}
	c.compileBlockStatement(v.Body, bodyNeedResult)
	var catchOffset int
	if v.Catch != nil {
		lbl2 := len(c.p.code) // jump over the catch block
		c.emit(nil)
		catchOffset = len(c.p.code) - lbl
		if v.Catch.Parameter != nil {
			c.block = &block{
				typ:   blockScope,
				outer: c.block,
			}
			c.newBlockScope()
			list := v.Catch.Body.List
			funcs := c.extractFunctions(list)
			if _, ok := v.Catch.Parameter.(ast.Pattern); ok {
				// add anonymous binding for the catch parameter, note it must be first
				c.scope.addBinding(int(v.Catch.Idx0()) - 1)
			}
			c.createBindings(v.Catch.Parameter, func(name unistring.String, offset int) {
				if c.scope.strict {
					switch name {
					case "arguments", "eval":
						c.throwSyntaxError(offset, "Catch variable may not be eval or arguments in strict mode")
					}
				}
				c.scope.bindNameLexical(name, true, offset)
			})
			enter := &enterBlock{}
			c.emit(enter)
			if pattern, ok := v.Catch.Parameter.(ast.Pattern); ok {
				c.scope.bindings[0].emitGet()
				c.emitPattern(pattern, func(target, init compiledExpr) {
					c.emitPatternLexicalAssign(target, init)
				}, false)
			}
			for _, decl := range funcs {
				c.scope.bindNameLexical(decl.Function.Name.Name, true, int(decl.Function.Name.Idx1())-1)
			}
			c.compileLexicalDeclarations(list, true)
			c.compileFunctions(funcs)
			c.compileStatements(list, bodyNeedResult)
			c.leaveScopeBlock(enter)
			if c.scope.dynLookup || c.scope.bindings[0].inStash {
				c.p.code[lbl+catchOffset] = &enterCatchBlock{
					names:     enter.names,
					stashSize: enter.stashSize,
					stackSize: enter.stackSize,
				}
			} else {
				enter.stackSize--
			}
			c.popScope()
		} else {
			c.emit(pop)
			c.compileBlockStatement(v.Catch.Body, bodyNeedResult)
		}
		c.p.code[lbl2] = jump(len(c.p.code) - lbl2)
	}
	var finallyOffset int
	if v.Finally != nil {
		c.emit(enterFinally{})
		finallyOffset = len(c.p.code) - lbl // finallyOffset should not include enterFinally
		if bodyNeedResult && finallyBreaking != nil && lp == -1 {
			c.emit(clearResult)
		}
		c.compileBlockStatement(v.Finally, false)
		c.emit(leaveFinally{})
	} else {
		c.emit(leaveTry{})
	}
	c.p.code[lbl] = try{catchOffset: int32(catchOffset), finallyOffset: int32(finallyOffset)}
	c.leaveBlock()
}

func (c *compiler) addSrcMap(node ast.Node) {
	c.p.addSrcMap(int(node.Idx0()) - 1)
}

func (c *compiler) compileThrowStatement(v *ast.ThrowStatement) {
	c.compileExpression(v.Argument).emitGetter(true)
	c.addSrcMap(v)
	c.emit(throw)
}

func (c *compiler) compileDoWhileStatement(v *ast.DoWhileStatement, needResult bool) {
	c.compileLabeledDoWhileStatement(v, needResult, "")
}

func (c *compiler) compileLabeledDoWhileStatement(v *ast.DoWhileStatement, needResult bool, label unistring.String) {
	c.block = &block{
		typ:        blockLoop,
		outer:      c.block,
		label:      label,
		needResult: needResult,
	}

	start := len(c.p.code)
	c.compileStatement(v.Body, needResult)
	c.block.cont = len(c.p.code)
	c.emitExpr(c.compileExpression(v.Test), true)
	c.emit(jeqP(start - len(c.p.code)))
	c.leaveBlock()
}

func (c *compiler) compileForStatement(v *ast.ForStatement, needResult bool) {
	c.compileLabeledForStatement(v, needResult, "")
}

func (c *compiler) compileForHeadLexDecl(decl *ast.LexicalDeclaration, needResult bool) *enterBlock {
	c.block = &block{
		typ:        blockIterScope,
		outer:      c.block,
		needResult: needResult,
	}

	c.newBlockScope()
	enterIterBlock := &enterBlock{}
	c.emit(enterIterBlock)
	c.createLexicalBindings(decl)
	c.compileLexicalDeclaration(decl)
	return enterIterBlock
}

func (c *compiler) compileLabeledForStatement(v *ast.ForStatement, needResult bool, label unistring.String) {
	loopBlock := &block{
		typ:        blockLoop,
		outer:      c.block,
		label:      label,
		needResult: needResult,
	}
	c.block = loopBlock

	var enterIterBlock *enterBlock
	switch init := v.Initializer.(type) {
	case nil:
		// no-op
	case *ast.ForLoopInitializerLexicalDecl:
		enterIterBlock = c.compileForHeadLexDecl(&init.LexicalDeclaration, needResult)
	case *ast.ForLoopInitializerVarDeclList:
		for _, expr := range init.List {
			c.compileVarBinding(expr)
		}
	case *ast.ForLoopInitializerExpression:
		c.compileExpression(init.Expression).emitGetter(false)
	default:
		c.assert(false, int(v.For)-1, "Unsupported for loop initializer: %T", init)
		panic("unreachable")
	}

	if needResult {
		c.emit(clearResult) // initial result
	}

	if enterIterBlock != nil {
		c.emit(jump(1))
	}

	start := len(c.p.code)
	var j int
	testConst := false
	if v.Test != nil {
		expr := c.compileExpression(v.Test)
		if expr.constant() {
			r, ex := c.evalConst(expr)
			if ex == nil {
				if r.ToBoolean() {
					testConst = true
				} else {
					leave := c.enterDummyMode()
					c.compileStatement(v.Body, false)
					if v.Update != nil {
						c.compileExpression(v.Update).emitGetter(false)
					}
					leave()
					goto end
				}
			} else {
				expr.addSrcMap()
				c.emitThrow(ex.val)
				goto end
			}
		} else {
			expr.emitGetter(true)
			j = len(c.p.code)
			c.emit(nil)
		}
	}
	if needResult {
		c.emit(clearResult)
	}
	c.compileStatement(v.Body, needResult)
	loopBlock.cont = len(c.p.code)
	if enterIterBlock != nil {
		c.emit(jump(1))
	}
	if v.Update != nil {
		c.compileExpression(v.Update).emitGetter(false)
	}
	if enterIterBlock != nil {
		if c.scope.needStash || c.scope.isDynamic() {
			c.p.code[start-1] = copyStash{}
			c.p.code[loopBlock.cont] = copyStash{}
		} else {
			if l := len(c.p.code); l > loopBlock.cont {
				loopBlock.cont++
			} else {
				c.p.code = c.p.code[:l-1]
			}
		}
	}
	c.emit(jump(start - len(c.p.code)))
	if v.Test != nil {
		if !testConst {
			c.p.code[j] = jneP(len(c.p.code) - j)
		}
	}
end:
	if enterIterBlock != nil {
		c.leaveScopeBlock(enterIterBlock)
		c.popScope()
	}
	c.leaveBlock()
}

func (c *compiler) compileForInStatement(v *ast.ForInStatement, needResult bool) {
	c.compileLabeledForInStatement(v, needResult, "")
}

func (c *compiler) compileForInto(into ast.ForInto, needResult bool) (enter *enterBlock) {
	switch into := into.(type) {
	case *ast.ForIntoExpression:
		c.compileExpression(into.Expression).emitSetter(&c.enumGetExpr, false)
	case *ast.ForIntoVar:
		if c.scope.strict && into.Binding.Initializer != nil {
			c.throwSyntaxError(int(into.Binding.Initializer.Idx0())-1, "for-in loop variable declaration may not have an initializer.")
		}
		switch target := into.Binding.Target.(type) {
		case *ast.Identifier:
			c.compileIdentifierExpression(target).emitSetter(&c.enumGetExpr, false)
		case ast.Pattern:
			c.emit(enumGet)
			c.emitPattern(target, c.emitPatternVarAssign, false)
		default:
			c.throwSyntaxError(int(target.Idx0()-1), "unsupported for-in var target: %T", target)
		}
	case *ast.ForDeclaration:

		c.block = &block{
			typ:        blockIterScope,
			outer:      c.block,
			needResult: needResult,
		}

		c.newBlockScope()
		enter = &enterBlock{}
		c.emit(enter)
		switch target := into.Target.(type) {
		case *ast.Identifier:
			b := c.createLexicalIdBinding(target.Name, into.IsConst, int(into.Idx)-1)
			c.emit(enumGet)
			b.emitInitP()
		case ast.Pattern:
			c.createLexicalBinding(target, into.IsConst)
			c.emit(enumGet)
			c.emitPattern(target, func(target, init compiledExpr) {
				c.emitPatternLexicalAssign(target, init)
			}, false)
		default:
			c.assert(false, int(into.Idx)-1, "Unsupported ForBinding: %T", into.Target)
		}
	default:
		c.assert(false, int(into.Idx0())-1, "Unsupported for-into: %T", into)
		panic("unreachable")
	}

	return
}

func (c *compiler) compileLabeledForInOfStatement(into ast.ForInto, source ast.Expression, body ast.Statement, iter, needResult bool, label unistring.String) {
	c.block = &block{
		typ:        blockLoopEnum,
		outer:      c.block,
		label:      label,
		needResult: needResult,
	}
	enterPos := -1
	if forDecl, ok := into.(*ast.ForDeclaration); ok {
		c.block = &block{
			typ:        blockScope,
			outer:      c.block,
			needResult: false,
		}
		c.newBlockScope()
		enterPos = len(c.p.code)
		c.emit(jump(1))
		c.createLexicalBinding(forDecl.Target, forDecl.IsConst)
	}
	c.compileExpression(source).emitGetter(true)
	if enterPos != -1 {
		s := c.scope
		used := len(c.block.breaks) > 0 || s.isDynamic()
		if !used {
			for _, b := range s.bindings {
				if b.useCount() > 0 {
					used = true
					break
				}
			}
		}
		if used {
			// We need the stack untouched because it contains the source.
			// This is not the most optimal way, but it's an edge case, hopefully quite rare.
			for _, b := range s.bindings {
				b.moveToStash()
			}
			enter := &enterBlock{}
			c.p.code[enterPos] = enter
			c.leaveScopeBlock(enter)
		} else {
			c.block = c.block.outer
		}
		c.popScope()
	}
	if iter {
		c.emit(iterateP)
	} else {
		c.emit(enumerate)
	}
	if needResult {
		c.emit(clearResult)
	}
	start := len(c.p.code)
	c.block.cont = start
	c.emit(nil)
	enterIterBlock := c.compileForInto(into, needResult)
	if needResult {
		c.emit(clearResult)
	}
	c.compileStatement(body, needResult)
	if enterIterBlock != nil {
		c.leaveScopeBlock(enterIterBlock)
		c.popScope()
	}
	c.emit(jump(start - len(c.p.code)))
	if iter {
		c.p.code[start] = iterNext(len(c.p.code) - start)
	} else {
		c.p.code[start] = enumNext(len(c.p.code) - start)
	}
	c.emit(enumPop, jump(2))
	c.leaveBlock()
	c.emit(enumPopClose)
}

func (c *compiler) compileLabeledForInStatement(v *ast.ForInStatement, needResult bool, label unistring.String) {
	c.compileLabeledForInOfStatement(v.Into, v.Source, v.Body, false, needResult, label)
}

func (c *compiler) compileForOfStatement(v *ast.ForOfStatement, needResult bool) {
	c.compileLabeledForOfStatement(v, needResult, "")
}

func (c *compiler) compileLabeledForOfStatement(v *ast.ForOfStatement, needResult bool, label unistring.String) {
	c.compileLabeledForInOfStatement(v.Into, v.Source, v.Body, true, needResult, label)
}

func (c *compiler) compileWhileStatement(v *ast.WhileStatement, needResult bool) {
	c.compileLabeledWhileStatement(v, needResult, "")
}

func (c *compiler) compileLabeledWhileStatement(v *ast.WhileStatement, needResult bool, label unistring.String) {
	c.block = &block{
		typ:        blockLoop,
		outer:      c.block,
		label:      label,
		needResult: needResult,
	}

	if needResult {
		c.emit(clearResult)
	}
	start := len(c.p.code)
	c.block.cont = start
	expr := c.compileExpression(v.Test)
	testTrue := false
	var j int
	if expr.constant() {
		if t, ex := c.evalConst(expr); ex == nil {
			if t.ToBoolean() {
				testTrue = true
			} else {
				c.compileStatementDummy(v.Body)
				goto end
			}
		} else {
			c.emitThrow(ex.val)
			goto end
		}
	} else {
		expr.emitGetter(true)
		j = len(c.p.code)
		c.emit(nil)
	}
	if needResult {
		c.emit(clearResult)
	}
	c.compileStatement(v.Body, needResult)
	c.emit(jump(start - len(c.p.code)))
	if !testTrue {
		c.p.code[j] = jneP(len(c.p.code) - j)
	}
end:
	c.leaveBlock()
}

func (c *compiler) compileEmptyStatement(needResult bool) {
	if needResult {
		c.emit(clearResult)
	}
}

func (c *compiler) compileBranchStatement(v *ast.BranchStatement) {
	switch v.Token {
	case token.BREAK:
		c.compileBreak(v.Label, v.Idx)
	case token.CONTINUE:
		c.compileContinue(v.Label, v.Idx)
	default:
		c.assert(false, int(v.Idx0())-1, "Unknown branch statement token: %s", v.Token.String())
		panic("unreachable")
	}
}

func (c *compiler) findBranchBlock(st *ast.BranchStatement) *block {
	switch st.Token {
	case token.BREAK:
		return c.findBreakBlock(st.Label, true)
	case token.CONTINUE:
		return c.findBreakBlock(st.Label, false)
	}
	return nil
}

func (c *compiler) findBreakBlock(label *ast.Identifier, isBreak bool) (res *block) {
	if label != nil {
		var found *block
		for b := c.block; b != nil; b = b.outer {
			if res == nil {
				if bb := b.breaking; bb != nil {
					res = bb
					if isBreak {
						return
					}
				}
			}
			if b.label == label.Name {
				found = b
				break
			}
		}
		if !isBreak && found != nil && found.typ != blockLoop && found.typ != blockLoopEnum {
			c.throwSyntaxError(int(label.Idx)-1, "Illegal continue statement: '%s' does not denote an iteration statement", label.Name)
		}
		if res == nil {
			res = found
		}
	} else {
		// find the nearest loop or switch (if break)
	L:
		for b := c.block; b != nil; b = b.outer {
			if bb := b.breaking; bb != nil {
				return bb
			}
			switch b.typ {
			case blockLoop, blockLoopEnum:
				res = b
				break L
			case blockSwitch:
				if isBreak {
					res = b
					break L
				}
			}
		}
	}

	return
}

func (c *compiler) emitBlockExitCode(label *ast.Identifier, idx file.Idx, isBreak bool) *block {
	block := c.findBreakBlock(label, isBreak)
	if block == nil {
		c.throwSyntaxError(int(idx)-1, "Could not find block")
		panic("unreachable")
	}
	contForLoop := !isBreak && block.typ == blockLoop
L:
	for b := c.block; b != block; b = b.outer {
		switch b.typ {
		case blockIterScope:
			// blockIterScope in 'for' loops is shared across iterations, so
			// continue should not pop it.
			if contForLoop && b.outer == block {
				break L
			}
			fallthrough
		case blockScope:
			b.breaks = append(b.breaks, len(c.p.code))
			c.emit(nil)
		case blockTry:
			c.emit(leaveTry{})
		case blockWith:
			c.emit(leaveWith)
		case blockLoopEnum:
			c.emit(enumPopClose)
		}
	}
	return block
}

func (c *compiler) compileBreak(label *ast.Identifier, idx file.Idx) {
	block := c.emitBlockExitCode(label, idx, true)
	block.breaks = append(block.breaks, len(c.p.code))
	c.emit(nil)
}

func (c *compiler) compileContinue(label *ast.Identifier, idx file.Idx) {
	block := c.emitBlockExitCode(label, idx, false)
	block.conts = append(block.conts, len(c.p.code))
	c.emit(nil)
}

func (c *compiler) compileIfBody(s ast.Statement, needResult bool) {
	if !c.scope.strict {
		if s, ok := s.(*ast.FunctionDeclaration); ok && !s.Function.Async && !s.Function.Generator {
			c.compileFunction(s)
			if needResult {
				c.emit(clearResult)
			}
			return
		}
	}
	c.compileStatement(s, needResult)
}

func (c *compiler) compileIfBodyDummy(s ast.Statement) {
	leave := c.enterDummyMode()
	defer leave()
	c.compileIfBody(s, false)
}

func (c *compiler) compileIfStatement(v *ast.IfStatement, needResult bool) {
	test := c.compileExpression(v.Test)
	if needResult {
		c.emit(clearResult)
	}
	if test.constant() {
		r, ex := c.evalConst(test)
		if ex != nil {
			test.addSrcMap()
			c.emitThrow(ex.val)
			return
		}
		if r.ToBoolean() {
			c.compileIfBody(v.Consequent, needResult)
			if v.Alternate != nil {
				c.compileIfBodyDummy(v.Alternate)
			}
		} else {
			c.compileIfBodyDummy(v.Consequent)
			if v.Alternate != nil {
				c.compileIfBody(v.Alternate, needResult)
			} else {
				if needResult {
					c.emit(clearResult)
				}
			}
		}
		return
	}
	test.emitGetter(true)
	jmp := len(c.p.code)
	c.emit(nil)
	c.compileIfBody(v.Consequent, needResult)
	if v.Alternate != nil {
		jmp1 := len(c.p.code)
		c.emit(nil)
		c.p.code[jmp] = jneP(len(c.p.code) - jmp)
		c.compileIfBody(v.Alternate, needResult)
		c.p.code[jmp1] = jump(len(c.p.code) - jmp1)
	} else {
		if needResult {
			c.emit(jump(2))
			c.p.code[jmp] = jneP(len(c.p.code) - jmp)
			c.emit(clearResult)
		} else {
			c.p.code[jmp] = jneP(len(c.p.code) - jmp)
		}
	}
}

func (c *compiler) compileReturnStatement(v *ast.ReturnStatement) {
	if s := c.scope.nearestFunction(); s != nil && s.funcType == funcClsInit {
		c.throwSyntaxError(int(v.Return)-1, "Illegal return statement")
	}
	if v.Argument != nil {
		c.emitExpr(c.compileExpression(v.Argument), true)
	} else {
		c.emit(loadUndef)
	}
	for b := c.block; b != nil; b = b.outer {
		switch b.typ {
		case blockTry:
			c.emit(saveResult, leaveTry{}, loadResult)
		case blockLoopEnum:
			c.emit(enumPopClose)
		}
	}
	if s := c.scope.nearestFunction(); s != nil && s.funcType == funcDerivedCtor {
		b := s.boundNames[thisBindingName]
		c.assert(b != nil, int(v.Return)-1, "Derived constructor, but no 'this' binding")
		b.markAccessPoint()
	}
	c.emit(ret)
}

func (c *compiler) checkVarConflict(name unistring.String, offset int) {
	for sc := c.scope; sc != nil; sc = sc.outer {
		if b, exists := sc.boundNames[name]; exists && !b.isVar && !(b.isArg && sc != c.scope) {
			c.throwSyntaxError(offset, "Identifier '%s' has already been declared", name)
		}
		if sc.isFunction() {
			break
		}
	}
}

func (c *compiler) emitVarAssign(name unistring.String, offset int, init compiledExpr) {
	c.checkVarConflict(name, offset)
	if init != nil {
		b, noDyn := c.scope.lookupName(name)
		if noDyn {
			c.emitNamedOrConst(init, name)
			c.p.addSrcMap(offset)
			b.emitInitP()
		} else {
			c.emitVarRef(name, offset, b)
			c.emitNamedOrConst(init, name)
			c.p.addSrcMap(offset)
			c.emit(initValueP)
		}
	}
}

func (c *compiler) compileExportDeclaration(expr *ast.ExportDeclaration) {
	switch {
	case expr.Variable != nil:
		c.compileVariableStatement(expr.Variable)
	case expr.LexicalDeclaration != nil:
		c.compileLexicalDeclaration(expr.LexicalDeclaration)
	case expr.ClassDeclaration != nil:
		cls := expr.ClassDeclaration
		if expr.IsDefault {
			if cls.Class.Name == nil {
				c.emitLexicalAssign("default", int(cls.Class.Class)-1, c.compileClassLiteral(cls.Class, false))
				return
			}
			c.compileClassDeclaration(cls)
			c.emitLexicalAssign("default", int(cls.Class.Class)-1, c.compileIdentifierExpression(cls.Class.Name))
		} else {
			c.compileClassDeclaration(cls)
		}
	case expr.HoistableDeclaration != nil: // already handled
	case expr.AssignExpression != nil:
		assign := expr.AssignExpression
		c.compileLexicalDeclaration(&ast.LexicalDeclaration{
			Idx:   assign.Idx0(),
			Token: token.CONST,
			List: []*ast.Binding{
				{
					Target: &ast.Identifier{
						Name: unistring.String("default"),
						Idx:  assign.Idx0(),
					},
					Initializer: assign,
				},
			},
		})
	case expr.ExportFromClause != nil:
		from := expr.ExportFromClause
		module, err := c.hostResolveImportedModule(c.module, expr.FromClause.ModuleSpecifier.String())
		if err != nil {
			c.throwSyntaxError(int(expr.Idx0()), err.Error())
		}
		if from.NamedExports == nil { // star export - nothing to do
			return
		}
		for _, name := range from.NamedExports.ExportsList {
			value, ambiguous := module.ResolveExport(name.IdentifierName.String())

			if ambiguous || value == nil { // also ambiguous
				continue // ambiguous import already reported
			}

			n := name.Alias
			if n.String() == "" {
				n = name.IdentifierName
			}
			localB, _ := c.scope.lookupName(n)
			if localB == nil {
				c.throwSyntaxError(int(expr.Idx0()), "couldn't lookup  %s", n)
			}
			identifier := name.IdentifierName.String()
			localB.getIndirect = func(vm *vm) Value {
				return vm.r.modules[module].GetBindingValue(identifier)
			}
		}
	}
}

func (c *compiler) compileImportDeclaration(expr *ast.ImportDeclaration) {
	if expr.FromClause == nil {
		return // import "specifier";
	}
	module, err := c.hostResolveImportedModule(c.module, expr.FromClause.ModuleSpecifier.String())
	if err != nil {
		c.throwSyntaxError(int(expr.Idx0()), err.Error())
	}
	if expr.ImportClause != nil {
		if namespace := expr.ImportClause.NameSpaceImport; namespace != nil {
			idx := expr.Idx
			c.emitLexicalAssign(
				namespace.ImportedBinding,
				int(idx),
				c.compileEmitterExpr(func() {
					c.emit(importNamespace{
						module: module,
					})
				}, idx),
			)
		}
		if named := expr.ImportClause.NamedImports; named != nil {
			for _, name := range named.ImportsList {
				value, ambiguous := module.ResolveExport(name.IdentifierName.String())

				if ambiguous || value == nil {
					continue // ambiguous import already reports
				}
				n := name.Alias
				if n.String() == "" {
					n = name.IdentifierName
				}
				if value.BindingName == "*namespace*" {
					idx := expr.Idx
					c.emitLexicalAssign(
						n,
						int(idx),
						c.compileEmitterExpr(func() {
							c.emit(importNamespace{
								module: value.Module,
							})
						}, idx),
					)
					continue
				}

				c.checkIdentifierLName(n, int(expr.Idx))
				localB, _ := c.scope.lookupName(n)
				if localB == nil {
					c.throwSyntaxError(int(expr.Idx0()), "couldn't lookup  %s", n)
				}
				identifier := unistring.NewFromString(value.BindingName).String()
				localB.getIndirect = func(vm *vm) Value {
					m := vm.r.modules[value.Module]
					return m.GetBindingValue(identifier)
				}
				localB.markAccessPoint()
				c.emit(initIndirect{getter: localB.getIndirect})

			}
		}

		if def := expr.ImportClause.ImportedDefaultBinding; def != nil {
			value, ambiguous := module.ResolveExport("default")

			if ambiguous || value == nil {
				return // already handled
			}

			localB, _ := c.scope.lookupName(def.Name)
			if localB == nil {
				c.throwSyntaxError(int(expr.Idx0()), "couldn't lookup  %s", def.Name)
			}
			if value.BindingName == "*namespace*" {
				idx := expr.Idx
				c.emitLexicalAssign(
					def.Name,
					int(idx),
					c.compileEmitterExpr(func() {
						c.emit(importNamespace{
							module: value.Module,
						})
					}, idx),
				)
			} else {
				identifier := unistring.NewFromString(value.BindingName).String()
				localB.getIndirect = func(vm *vm) Value {
					m := vm.r.modules[value.Module]
					v := m.GetBindingValue(identifier)
					return v
				}
				localB.markAccessPoint()
				c.emit(initIndirect{getter: localB.getIndirect})
			}
		}
	}
}

func (c *compiler) compileVarBinding(expr *ast.Binding) {
	switch target := expr.Target.(type) {
	case *ast.Identifier:
		c.emitVarAssign(target.Name, int(target.Idx)-1, c.compileExpression(expr.Initializer))
	case ast.Pattern:
		c.compileExpression(expr.Initializer).emitGetter(true)
		c.emitPattern(target, c.emitPatternVarAssign, false)
	default:
		c.throwSyntaxError(int(target.Idx0()-1), "unsupported variable binding target: %T", target)
	}
}

func (c *compiler) emitLexicalAssign(name unistring.String, offset int, init compiledExpr) {
	b := c.scope.boundNames[name]
	c.assert(b != nil, offset, "Lexical declaration for an unbound name")
	if init != nil {
		c.emitNamedOrConst(init, name)
		c.p.addSrcMap(offset)
	} else {
		if b.isConst {
			c.throwSyntaxError(offset, "Missing initializer in const declaration")
		}
		c.emit(loadUndef)
	}
	b.emitInitP()
}

func (c *compiler) emitPatternVarAssign(target, init compiledExpr) {
	id := target.(*compiledIdentifierExpr)
	c.emitVarAssign(id.name, id.offset, init)
}

func (c *compiler) emitPatternLexicalAssign(target, init compiledExpr) {
	id := target.(*compiledIdentifierExpr)
	c.emitLexicalAssign(id.name, id.offset, init)
}

func (c *compiler) emitPatternAssign(target, init compiledExpr) {
	if id, ok := target.(*compiledIdentifierExpr); ok {
		b, noDyn := c.scope.lookupName(id.name)
		if noDyn {
			c.emitNamedOrConst(init, id.name)
			b.emitSetP()
		} else {
			c.emitVarRef(id.name, id.offset, b)
			c.emitNamedOrConst(init, id.name)
			c.emit(putValueP)
		}
	} else {
		target.emitRef()
		c.emitExpr(init, true)
		c.emit(putValueP)
	}
}

func (c *compiler) compileLexicalBinding(expr *ast.Binding) {
	switch target := expr.Target.(type) {
	case *ast.Identifier:
		c.emitLexicalAssign(target.Name, int(target.Idx)-1, c.compileExpression(expr.Initializer))
	case ast.Pattern:
		c.compileExpression(expr.Initializer).emitGetter(true)
		c.emitPattern(target, func(target, init compiledExpr) {
			c.emitPatternLexicalAssign(target, init)
		}, false)
	default:
		c.throwSyntaxError(int(target.Idx0()-1), "unsupported lexical binding target: %T", target)
	}
}

func (c *compiler) compileVariableStatement(v *ast.VariableStatement) {
	for _, expr := range v.List {
		c.compileVarBinding(expr)
	}
}

func (c *compiler) compileLexicalDeclaration(v *ast.LexicalDeclaration) {
	for _, e := range v.List {
		c.compileLexicalBinding(e)
	}
}

func (c *compiler) isEmptyResult(st ast.Statement) bool {
	switch st := st.(type) {
	case *ast.EmptyStatement, *ast.VariableStatement, *ast.LexicalDeclaration, *ast.FunctionDeclaration,
		*ast.ClassDeclaration, *ast.BranchStatement, *ast.DebuggerStatement:
		return true
	case *ast.LabelledStatement:
		return c.isEmptyResult(st.Statement)
	case *ast.BlockStatement:
		for _, s := range st.List {
			if _, ok := s.(*ast.BranchStatement); ok {
				return true
			}
			if !c.isEmptyResult(s) {
				return false
			}
		}
		return true
	}
	return false
}

func (c *compiler) scanStatements(list []ast.Statement) (lastProducingIdx int, breakingBlock *block) {
	lastProducingIdx = -1
	for i, st := range list {
		if bs, ok := st.(*ast.BranchStatement); ok {
			if blk := c.findBranchBlock(bs); blk != nil {
				breakingBlock = blk
			}
			break
		}
		if !c.isEmptyResult(st) {
			lastProducingIdx = i
		}
	}
	return
}

func (c *compiler) compileStatementsNeedResult(list []ast.Statement, lastProducingIdx int) {
	if lastProducingIdx >= 0 {
		for _, st := range list[:lastProducingIdx] {
			if _, ok := st.(*ast.FunctionDeclaration); ok {
				continue
			}
			c.compileStatement(st, false)
		}
		c.compileStatement(list[lastProducingIdx], true)
	}
	var leave func()
	defer func() {
		if leave != nil {
			leave()
		}
	}()
	for _, st := range list[lastProducingIdx+1:] {
		if _, ok := st.(*ast.FunctionDeclaration); ok {
			continue
		}
		c.compileStatement(st, false)
		if leave == nil {
			if _, ok := st.(*ast.BranchStatement); ok {
				leave = c.enterDummyMode()
			}
		}
	}
}

func (c *compiler) compileStatements(list []ast.Statement, needResult bool) {
	lastProducingIdx, blk := c.scanStatements(list)
	if blk != nil {
		needResult = blk.needResult
	}
	if needResult {
		c.compileStatementsNeedResult(list, lastProducingIdx)
		return
	}
	for _, st := range list {
		if _, ok := st.(*ast.FunctionDeclaration); ok {
			continue
		}
		c.compileStatement(st, false)
	}
}

func (c *compiler) compileGenericLabeledStatement(v ast.Statement, needResult bool, label unistring.String) {
	c.block = &block{
		typ:        blockLabel,
		outer:      c.block,
		label:      label,
		needResult: needResult,
	}
	c.compileStatement(v, needResult)
	c.leaveBlock()
}

func (c *compiler) compileBlockStatement(v *ast.BlockStatement, needResult bool) {
	var scopeDeclared bool
	funcs := c.extractFunctions(v.List)
	if len(funcs) > 0 {
		c.newBlockScope()
		scopeDeclared = true
	}
	c.createFunctionBindings(funcs)
	scopeDeclared = c.compileLexicalDeclarations(v.List, scopeDeclared)

	var enter *enterBlock
	if scopeDeclared {
		c.block = &block{
			outer:      c.block,
			typ:        blockScope,
			needResult: needResult,
		}
		enter = &enterBlock{}
		c.emit(enter)
	}
	c.compileFunctions(funcs)
	c.compileStatements(v.List, needResult)
	if scopeDeclared {
		c.leaveScopeBlock(enter)
		c.popScope()
	}
}

func (c *compiler) compileExpressionStatement(v *ast.ExpressionStatement, needResult bool) {
	c.emitExpr(c.compileExpression(v.Expression), needResult)
	if needResult {
		c.emit(saveResult)
	}
}

func (c *compiler) compileWithStatement(v *ast.WithStatement, needResult bool) {
	if c.scope.strict {
		c.throwSyntaxError(int(v.With)-1, "Strict mode code may not include a with statement")
		return
	}
	c.compileExpression(v.Object).emitGetter(true)
	c.emit(enterWith)
	c.block = &block{
		outer:      c.block,
		typ:        blockWith,
		needResult: needResult,
	}
	c.newBlockScope()
	c.scope.dynamic = true
	c.compileStatement(v.Body, needResult)
	c.emit(leaveWith)
	c.leaveBlock()
	c.popScope()
}

func (c *compiler) compileSwitchStatement(v *ast.SwitchStatement, needResult bool) {
	c.block = &block{
		typ:        blockSwitch,
		outer:      c.block,
		needResult: needResult,
	}

	c.compileExpression(v.Discriminant).emitGetter(true)

	var funcs []*ast.FunctionDeclaration
	for _, s := range v.Body {
		f := c.extractFunctions(s.Consequent)
		funcs = append(funcs, f...)
	}
	var scopeDeclared bool
	if len(funcs) > 0 {
		c.newBlockScope()
		scopeDeclared = true
		c.createFunctionBindings(funcs)
	}

	for _, s := range v.Body {
		scopeDeclared = c.compileLexicalDeclarations(s.Consequent, scopeDeclared)
	}

	var enter *enterBlock
	var db *binding
	if scopeDeclared {
		c.block = &block{
			typ:        blockScope,
			outer:      c.block,
			needResult: needResult,
		}
		enter = &enterBlock{}
		c.emit(enter)
		// create anonymous variable for the discriminant
		bindings := c.scope.bindings
		var bb []*binding
		if cap(bindings) == len(bindings) {
			bb = make([]*binding, len(bindings)+1)
		} else {
			bb = bindings[:len(bindings)+1]
		}
		copy(bb[1:], bindings)
		db = &binding{
			scope:    c.scope,
			isConst:  true,
			isStrict: true,
		}
		bb[0] = db
		c.scope.bindings = bb
	}

	c.compileFunctions(funcs)

	if needResult {
		c.emit(clearResult)
	}

	jumps := make([]int, len(v.Body))

	for i, s := range v.Body {
		if s.Test != nil {
			if db != nil {
				db.emitGet()
			} else {
				c.emit(dup)
			}
			c.compileExpression(s.Test).emitGetter(true)
			c.emit(op_strict_eq)
			if db != nil {
				c.emit(jneP(2))
			} else {
				c.emit(jneP(3), pop)
			}
			jumps[i] = len(c.p.code)
			c.emit(nil)
		}
	}

	if db == nil {
		c.emit(pop)
	}
	jumpNoMatch := -1
	if v.Default != -1 {
		if v.Default != 0 {
			jumps[v.Default] = len(c.p.code)
			c.emit(nil)
		}
	} else {
		jumpNoMatch = len(c.p.code)
		c.emit(nil)
	}

	for i, s := range v.Body {
		if s.Test != nil || i != 0 {
			c.p.code[jumps[i]] = jump(len(c.p.code) - jumps[i])
		}
		c.compileStatements(s.Consequent, needResult)
	}

	if jumpNoMatch != -1 {
		c.p.code[jumpNoMatch] = jump(len(c.p.code) - jumpNoMatch)
	}
	if enter != nil {
		c.leaveScopeBlock(enter)
		enter.stackSize--
		c.popScope()
	}
	c.leaveBlock()
}

func (c *compiler) compileDebuggerStatement() {
	// The emitted debugger instruction will have no effect other than
	// increasing vm.pc, if r.debugMode is not set
	c.emit(debugger)
}

func (c *compiler) compileClassDeclaration(v *ast.ClassDeclaration) {
	c.emitLexicalAssign(v.Class.Name.Name, int(v.Class.Class)-1, c.compileClassLiteral(v.Class, false))
}<|MERGE_RESOLUTION|>--- conflicted
+++ resolved
@@ -50,15 +50,12 @@
 		c.compileClassDeclaration(v)
 	case *ast.WithStatement:
 		c.compileWithStatement(v, needResult)
-	case *ast.DebuggerStatement:
-<<<<<<< HEAD
 	case *ast.ImportDeclaration:
 		// this is already done, earlier
 	case *ast.ExportDeclaration:
 		c.compileExportDeclaration(v)
-=======
+	case *ast.DebuggerStatement:
 		c.compileDebuggerStatement()
->>>>>>> 15b05c6c
 	default:
 		c.assert(false, int(v.Idx0())-1, "Unknown statement type: %T", v)
 		panic("unreachable")
