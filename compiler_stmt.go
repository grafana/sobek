package goja

import (
	"fmt"

	"github.com/dop251/goja/ast"
	"github.com/dop251/goja/file"
	"github.com/dop251/goja/token"
	"github.com/dop251/goja/unistring"
)

func (c *compiler) compileStatement(v ast.Statement, needResult bool) {
	// log.Printf("compileStatement(): %T", v)

	switch v := v.(type) {
	case *ast.BlockStatement:
		c.compileBlockStatement(v, needResult)
	case *ast.ExpressionStatement:
		c.compileExpressionStatement(v, needResult)
	case *ast.VariableStatement:
		c.compileVariableStatement(v)
	case *ast.LexicalDeclaration:
		c.compileLexicalDeclaration(v)
	case *ast.ReturnStatement:
		c.compileReturnStatement(v)
	case *ast.IfStatement:
		c.compileIfStatement(v, needResult)
	case *ast.DoWhileStatement:
		c.compileDoWhileStatement(v, needResult)
	case *ast.ForStatement:
		c.compileForStatement(v, needResult)
	case *ast.ForInStatement:
		c.compileForInStatement(v, needResult)
	case *ast.ForOfStatement:
		c.compileForOfStatement(v, needResult)
	case *ast.WhileStatement:
		c.compileWhileStatement(v, needResult)
	case *ast.BranchStatement:
		c.compileBranchStatement(v)
	case *ast.TryStatement:
		c.compileTryStatement(v, needResult)
	case *ast.ThrowStatement:
		c.compileThrowStatement(v)
	case *ast.SwitchStatement:
		c.compileSwitchStatement(v, needResult)
	case *ast.LabelledStatement:
		c.compileLabeledStatement(v, needResult)
	case *ast.EmptyStatement:
		c.compileEmptyStatement(needResult)
	case *ast.FunctionDeclaration:
		c.compileStandaloneFunctionDecl(v)
		// note functions inside blocks are hoisted to the top of the block and are compiled using compileFunctions()
	case *ast.WithStatement:
		c.compileWithStatement(v, needResult)
	case *ast.DebuggerStatement:
	case *ast.ImportDeclaration:
		c.compileImportDeclaration(v)
	case *ast.ExportDeclaration:
		c.compileExportDeclaration(v)
	default:
		panic(fmt.Errorf("Unknown statement type: %T", v))
	}
}

func (c *compiler) compileLabeledStatement(v *ast.LabelledStatement, needResult bool) {
	label := v.Label.Name
	if c.scope.strict {
		c.checkIdentifierName(label, int(v.Label.Idx)-1)
	}
	for b := c.block; b != nil; b = b.outer {
		if b.label == label {
			c.throwSyntaxError(int(v.Label.Idx-1), "Label '%s' has already been declared", label)
		}
	}
	switch s := v.Statement.(type) {
	case *ast.ForInStatement:
		c.compileLabeledForInStatement(s, needResult, label)
	case *ast.ForOfStatement:
		c.compileLabeledForOfStatement(s, needResult, label)
	case *ast.ForStatement:
		c.compileLabeledForStatement(s, needResult, label)
	case *ast.WhileStatement:
		c.compileLabeledWhileStatement(s, needResult, label)
	case *ast.DoWhileStatement:
		c.compileLabeledDoWhileStatement(s, needResult, label)
	default:
		c.compileGenericLabeledStatement(s, needResult, label)
	}
}

func (c *compiler) updateEnterBlock(enter *enterBlock) {
	scope := c.scope
	stashSize, stackSize := 0, 0
	if scope.dynLookup {
		stashSize = len(scope.bindings)
		enter.names = scope.makeNamesMap()
	} else {
		for _, b := range scope.bindings {
			if b.inStash {
				stashSize++
			} else {
				stackSize++
			}
		}
	}
	enter.stashSize, enter.stackSize = uint32(stashSize), uint32(stackSize)
}

func (c *compiler) compileTryStatement(v *ast.TryStatement, needResult bool) {
	c.block = &block{
		typ:   blockTry,
		outer: c.block,
	}
	var lp int
	var bodyNeedResult bool
	var finallyBreaking *block
	if v.Finally != nil {
		lp, finallyBreaking = c.scanStatements(v.Finally.List)
	}
	if finallyBreaking != nil {
		c.block.breaking = finallyBreaking
		if lp == -1 {
			bodyNeedResult = finallyBreaking.needResult
		}
	} else {
		bodyNeedResult = needResult
	}
	lbl := len(c.p.code)
	c.emit(nil)
	if needResult {
		c.emit(clearResult)
	}
	c.compileBlockStatement(v.Body, bodyNeedResult)
	c.emit(halt)
	lbl2 := len(c.p.code)
	c.emit(nil)
	var catchOffset int
	if v.Catch != nil {
		catchOffset = len(c.p.code) - lbl
		if v.Catch.Parameter != nil {
			c.block = &block{
				typ:   blockScope,
				outer: c.block,
			}
			c.newBlockScope()
			list := v.Catch.Body.List
			funcs := c.extractFunctions(list)
			if _, ok := v.Catch.Parameter.(ast.Pattern); ok {
				// add anonymous binding for the catch parameter, note it must be first
				c.scope.addBinding(int(v.Catch.Idx0()) - 1)
			}
			c.createBindings(v.Catch.Parameter, func(name unistring.String, offset int) {
				if c.scope.strict {
					switch name {
					case "arguments", "eval":
						c.throwSyntaxError(offset, "Catch variable may not be eval or arguments in strict mode")
					}
				}
				c.scope.bindNameLexical(name, true, offset)
			})
			enter := &enterBlock{}
			c.emit(enter)
			if pattern, ok := v.Catch.Parameter.(ast.Pattern); ok {
				c.scope.bindings[0].emitGet()
				c.emitPattern(pattern, func(target, init compiledExpr) {
					c.emitPatternLexicalAssign(target, init, false)
				}, false)
			}
			for _, decl := range funcs {
				c.scope.bindNameLexical(decl.Function.Name.Name, true, int(decl.Function.Name.Idx1())-1)
			}
			c.compileLexicalDeclarations(list, true)
			c.compileFunctions(funcs)
			c.compileStatements(list, bodyNeedResult)
			c.leaveScopeBlock(enter)
			if c.scope.dynLookup || c.scope.bindings[0].inStash {
				c.p.code[lbl+catchOffset] = &enterCatchBlock{
					names:     enter.names,
					stashSize: enter.stashSize,
					stackSize: enter.stackSize,
				}
			} else {
				enter.stackSize--
			}
			c.popScope()
		} else {
			c.emit(pop)
			c.compileBlockStatement(v.Catch.Body, bodyNeedResult)
		}
		c.emit(halt)
	}
	var finallyOffset int
	if v.Finally != nil {
		lbl1 := len(c.p.code)
		c.emit(nil)
		finallyOffset = len(c.p.code) - lbl
		if bodyNeedResult && finallyBreaking != nil && lp == -1 {
			c.emit(clearResult)
		}
		c.compileBlockStatement(v.Finally, false)
		c.emit(halt, retFinally)

		c.p.code[lbl1] = jump(len(c.p.code) - lbl1)
	}
	c.p.code[lbl] = try{catchOffset: int32(catchOffset), finallyOffset: int32(finallyOffset)}
	c.p.code[lbl2] = jump(len(c.p.code) - lbl2)
	c.leaveBlock()
}

func (c *compiler) addSrcMap(node ast.Node) {
	c.p.addSrcMap(int(node.Idx0()) - 1)
}

func (c *compiler) compileThrowStatement(v *ast.ThrowStatement) {
<<<<<<< HEAD
	// c.p.srcMap = append(c.p.srcMap, srcMapItem{pc: len(c.p.code), srcPos: int(v.Throw) - 1})
=======
>>>>>>> 61453c17
	c.compileExpression(v.Argument).emitGetter(true)
	c.addSrcMap(v)
	c.emit(throw)
}

func (c *compiler) compileDoWhileStatement(v *ast.DoWhileStatement, needResult bool) {
	c.compileLabeledDoWhileStatement(v, needResult, "")
}

func (c *compiler) compileLabeledDoWhileStatement(v *ast.DoWhileStatement, needResult bool, label unistring.String) {
	c.block = &block{
		typ:        blockLoop,
		outer:      c.block,
		label:      label,
		needResult: needResult,
	}

	start := len(c.p.code)
	c.compileStatement(v.Body, needResult)
	c.block.cont = len(c.p.code)
	c.emitExpr(c.compileExpression(v.Test), true)
	c.emit(jeq(start - len(c.p.code)))
	c.leaveBlock()
}

func (c *compiler) compileForStatement(v *ast.ForStatement, needResult bool) {
	c.compileLabeledForStatement(v, needResult, "")
}

func (c *compiler) compileForHeadLexDecl(decl *ast.LexicalDeclaration, needResult bool) *enterBlock {
	c.block = &block{
		typ:        blockIterScope,
		outer:      c.block,
		needResult: needResult,
	}

	c.newBlockScope()
	enterIterBlock := &enterBlock{}
	c.emit(enterIterBlock)
	c.createLexicalBindings(decl)
	c.compileLexicalDeclaration(decl)
	return enterIterBlock
}

func (c *compiler) compileLabeledForStatement(v *ast.ForStatement, needResult bool, label unistring.String) {
	loopBlock := &block{
		typ:        blockLoop,
		outer:      c.block,
		label:      label,
		needResult: needResult,
	}
	c.block = loopBlock

	var enterIterBlock *enterBlock
	switch init := v.Initializer.(type) {
	case nil:
		// no-op
	case *ast.ForLoopInitializerLexicalDecl:
		enterIterBlock = c.compileForHeadLexDecl(&init.LexicalDeclaration, needResult)
	case *ast.ForLoopInitializerVarDeclList:
		for _, expr := range init.List {
			c.compileVarBinding(expr)
		}
	case *ast.ForLoopInitializerExpression:
		c.compileExpression(init.Expression).emitGetter(false)
	default:
		panic(fmt.Sprintf("Unsupported for loop initializer: %T", init))
	}

	if needResult {
		c.emit(clearResult) // initial result
	}

	if enterIterBlock != nil {
		c.emit(jump(1))
	}

	start := len(c.p.code)
	var j int
	testConst := false
	if v.Test != nil {
		expr := c.compileExpression(v.Test)
		if expr.constant() {
			r, ex := c.evalConst(expr)
			if ex == nil {
				if r.ToBoolean() {
					testConst = true
				} else {
					leave := c.enterDummyMode()
					c.compileStatement(v.Body, false)
					if v.Update != nil {
						c.compileExpression(v.Update).emitGetter(false)
					}
					leave()
					goto end
				}
			} else {
				expr.addSrcMap()
				c.emitThrow(ex.val)
				goto end
			}
		} else {
			expr.emitGetter(true)
			j = len(c.p.code)
			c.emit(nil)
		}
	}
	if needResult {
		c.emit(clearResult)
	}
	c.compileStatement(v.Body, needResult)
	loopBlock.cont = len(c.p.code)
	if enterIterBlock != nil {
		c.emit(jump(1))
	}
	if v.Update != nil {
		c.compileExpression(v.Update).emitGetter(false)
	}
	if enterIterBlock != nil {
		if c.scope.needStash || c.scope.isDynamic() {
			c.p.code[start-1] = copyStash{}
			c.p.code[loopBlock.cont] = copyStash{}
		} else {
			if l := len(c.p.code); l > loopBlock.cont {
				loopBlock.cont++
			} else {
				c.p.code = c.p.code[:l-1]
			}
		}
	}
	c.emit(jump(start - len(c.p.code)))
	if v.Test != nil {
		if !testConst {
			c.p.code[j] = jne(len(c.p.code) - j)
		}
	}
end:
	if enterIterBlock != nil {
		c.leaveScopeBlock(enterIterBlock)
		c.popScope()
	}
	c.leaveBlock()
}

func (c *compiler) compileForInStatement(v *ast.ForInStatement, needResult bool) {
	c.compileLabeledForInStatement(v, needResult, "")
}

func (c *compiler) compileForInto(into ast.ForInto, needResult bool) (enter *enterBlock) {
	switch into := into.(type) {
	case *ast.ForIntoExpression:
		c.compileExpression(into.Expression).emitSetter(&c.enumGetExpr, false)
	case *ast.ForIntoVar:
		if c.scope.strict && into.Binding.Initializer != nil {
			c.throwSyntaxError(int(into.Binding.Initializer.Idx0())-1, "for-in loop variable declaration may not have an initializer.")
		}
		switch target := into.Binding.Target.(type) {
		case *ast.Identifier:
			c.compileIdentifierExpression(target).emitSetter(&c.enumGetExpr, false)
		case ast.Pattern:
			c.emit(enumGet)
			c.emitPattern(target, c.emitPatternVarAssign, false)
		default:
			c.throwSyntaxError(int(target.Idx0()-1), "unsupported for-in var target: %T", target)
		}
	case *ast.ForDeclaration:

		c.block = &block{
			typ:        blockIterScope,
			outer:      c.block,
			needResult: needResult,
		}

		c.newBlockScope()
		enter = &enterBlock{}
		c.emit(enter)
		switch target := into.Target.(type) {
		case *ast.Identifier:
			b := c.createLexicalIdBinding(target.Name, into.IsConst, int(into.Idx)-1)
			c.emit(enumGet)
			b.emitInit()
		case ast.Pattern:
			c.createLexicalBinding(target, into.IsConst)
			c.emit(enumGet)
			c.emitPattern(target, func(target, init compiledExpr) {
				c.emitPatternLexicalAssign(target, init, into.IsConst)
			}, false)
		default:
			c.throwSyntaxError(int(into.Idx)-1, "Unsupported ForBinding: %T", into.Target)
		}
	default:
		panic(fmt.Sprintf("Unsupported for-into: %T", into))
	}

	return
}

func (c *compiler) compileLabeledForInOfStatement(into ast.ForInto, source ast.Expression, body ast.Statement, iter, needResult bool, label unistring.String) {
	c.block = &block{
		typ:        blockLoopEnum,
		outer:      c.block,
		label:      label,
		needResult: needResult,
	}
	enterPos := -1
	if forDecl, ok := into.(*ast.ForDeclaration); ok {
		c.block = &block{
			typ:        blockScope,
			outer:      c.block,
			needResult: false,
		}
		c.newBlockScope()
		enterPos = len(c.p.code)
		c.emit(jump(1))
		c.createLexicalBinding(forDecl.Target, forDecl.IsConst)
	}
	c.compileExpression(source).emitGetter(true)
	if enterPos != -1 {
		s := c.scope
		used := len(c.block.breaks) > 0 || s.isDynamic()
		if !used {
			for _, b := range s.bindings {
				if b.useCount() > 0 {
					used = true
					break
				}
			}
		}
		if used {
			// We need the stack untouched because it contains the source.
			// This is not the most optimal way, but it's an edge case, hopefully quite rare.
			for _, b := range s.bindings {
				b.moveToStash()
			}
			enter := &enterBlock{}
			c.p.code[enterPos] = enter
			c.leaveScopeBlock(enter)
		} else {
			c.block = c.block.outer
		}
		c.popScope()
	}
	if iter {
		c.emit(iterateP)
	} else {
		c.emit(enumerate)
	}
	if needResult {
		c.emit(clearResult)
	}
	start := len(c.p.code)
	c.block.cont = start
	c.emit(nil)
	enterIterBlock := c.compileForInto(into, needResult)
	if needResult {
		c.emit(clearResult)
	}
	c.compileStatement(body, needResult)
	if enterIterBlock != nil {
		c.leaveScopeBlock(enterIterBlock)
		c.popScope()
	}
	c.emit(jump(start - len(c.p.code)))
	if iter {
		c.p.code[start] = iterNext(len(c.p.code) - start)
	} else {
		c.p.code[start] = enumNext(len(c.p.code) - start)
	}
	c.emit(enumPop, jump(2))
	c.leaveBlock()
	c.emit(enumPopClose)
}

func (c *compiler) compileLabeledForInStatement(v *ast.ForInStatement, needResult bool, label unistring.String) {
	c.compileLabeledForInOfStatement(v.Into, v.Source, v.Body, false, needResult, label)
}

func (c *compiler) compileForOfStatement(v *ast.ForOfStatement, needResult bool) {
	c.compileLabeledForOfStatement(v, needResult, "")
}

func (c *compiler) compileLabeledForOfStatement(v *ast.ForOfStatement, needResult bool, label unistring.String) {
	c.compileLabeledForInOfStatement(v.Into, v.Source, v.Body, true, needResult, label)
}

func (c *compiler) compileWhileStatement(v *ast.WhileStatement, needResult bool) {
	c.compileLabeledWhileStatement(v, needResult, "")
}

func (c *compiler) compileLabeledWhileStatement(v *ast.WhileStatement, needResult bool, label unistring.String) {
	c.block = &block{
		typ:        blockLoop,
		outer:      c.block,
		label:      label,
		needResult: needResult,
	}

	if needResult {
		c.emit(clearResult)
	}
	start := len(c.p.code)
	c.block.cont = start
	expr := c.compileExpression(v.Test)
	testTrue := false
	var j int
	if expr.constant() {
		if t, ex := c.evalConst(expr); ex == nil {
			if t.ToBoolean() {
				testTrue = true
			} else {
				c.compileStatementDummy(v.Body)
				goto end
			}
		} else {
			c.emitThrow(ex.val)
			goto end
		}
	} else {
		expr.emitGetter(true)
		j = len(c.p.code)
		c.emit(nil)
	}
	if needResult {
		c.emit(clearResult)
	}
	c.compileStatement(v.Body, needResult)
	c.emit(jump(start - len(c.p.code)))
	if !testTrue {
		c.p.code[j] = jne(len(c.p.code) - j)
	}
end:
	c.leaveBlock()
}

func (c *compiler) compileEmptyStatement(needResult bool) {
	if needResult {
		c.emit(clearResult)
	}
}

func (c *compiler) compileBranchStatement(v *ast.BranchStatement) {
	switch v.Token {
	case token.BREAK:
		c.compileBreak(v.Label, v.Idx)
	case token.CONTINUE:
		c.compileContinue(v.Label, v.Idx)
	default:
		panic(fmt.Errorf("Unknown branch statement token: %s", v.Token.String()))
	}
}

func (c *compiler) findBranchBlock(st *ast.BranchStatement) *block {
	switch st.Token {
	case token.BREAK:
		return c.findBreakBlock(st.Label, true)
	case token.CONTINUE:
		return c.findBreakBlock(st.Label, false)
	}
	return nil
}

func (c *compiler) findBreakBlock(label *ast.Identifier, isBreak bool) (res *block) {
	if label != nil {
		var found *block
		for b := c.block; b != nil; b = b.outer {
			if res == nil {
				if bb := b.breaking; bb != nil {
					res = bb
					if isBreak {
						return
					}
				}
			}
			if b.label == label.Name {
				found = b
				break
			}
		}
		if !isBreak && found != nil && found.typ != blockLoop && found.typ != blockLoopEnum {
			c.throwSyntaxError(int(label.Idx)-1, "Illegal continue statement: '%s' does not denote an iteration statement", label.Name)
		}
		if res == nil {
			res = found
		}
	} else {
		// find the nearest loop or switch (if break)
	L:
		for b := c.block; b != nil; b = b.outer {
			if bb := b.breaking; bb != nil {
				return bb
			}
			switch b.typ {
			case blockLoop, blockLoopEnum:
				res = b
				break L
			case blockSwitch:
				if isBreak {
					res = b
					break L
				}
			}
		}
	}

	return
}

func (c *compiler) emitBlockExitCode(label *ast.Identifier, idx file.Idx, isBreak bool) *block {
	block := c.findBreakBlock(label, isBreak)
	if block == nil {
		c.throwSyntaxError(int(idx)-1, "Could not find block")
		panic("unreachable")
	}
L:
	for b := c.block; b != block; b = b.outer {
		switch b.typ {
		case blockIterScope:
			if !isBreak && b.outer == block {
				break L
			}
			fallthrough
		case blockScope:
			b.breaks = append(b.breaks, len(c.p.code))
			c.emit(nil)
		case blockTry:
			c.emit(halt)
		case blockWith:
			c.emit(leaveWith)
		case blockLoopEnum:
			c.emit(enumPopClose)
		}
	}
	return block
}

func (c *compiler) compileBreak(label *ast.Identifier, idx file.Idx) {
	block := c.emitBlockExitCode(label, idx, true)
	block.breaks = append(block.breaks, len(c.p.code))
	c.emit(nil)
}

func (c *compiler) compileContinue(label *ast.Identifier, idx file.Idx) {
	block := c.emitBlockExitCode(label, idx, false)
	block.conts = append(block.conts, len(c.p.code))
	c.emit(nil)
}

func (c *compiler) compileIfBody(s ast.Statement, needResult bool) {
	if !c.scope.strict {
		if s, ok := s.(*ast.FunctionDeclaration); ok {
			c.compileFunction(s)
			if needResult {
				c.emit(clearResult)
			}
			return
		}
	}
	c.compileStatement(s, needResult)
}

func (c *compiler) compileIfBodyDummy(s ast.Statement) {
	leave := c.enterDummyMode()
	defer leave()
	c.compileIfBody(s, false)
}

func (c *compiler) compileIfStatement(v *ast.IfStatement, needResult bool) {
	test := c.compileExpression(v.Test)
	if needResult {
		c.emit(clearResult)
	}
	if test.constant() {
		r, ex := c.evalConst(test)
		if ex != nil {
			test.addSrcMap()
			c.emitThrow(ex.val)
			return
		}
		if r.ToBoolean() {
			c.compileIfBody(v.Consequent, needResult)
			if v.Alternate != nil {
				c.compileIfBodyDummy(v.Alternate)
			}
		} else {
			c.compileIfBodyDummy(v.Consequent)
			if v.Alternate != nil {
				c.compileIfBody(v.Alternate, needResult)
			} else {
				if needResult {
					c.emit(clearResult)
				}
			}
		}
		return
	}
	test.emitGetter(true)
	jmp := len(c.p.code)
	c.emit(nil)
	c.compileIfBody(v.Consequent, needResult)
	if v.Alternate != nil {
		jmp1 := len(c.p.code)
		c.emit(nil)
		c.p.code[jmp] = jne(len(c.p.code) - jmp)
		c.compileIfBody(v.Alternate, needResult)
		c.p.code[jmp1] = jump(len(c.p.code) - jmp1)
	} else {
		if needResult {
			c.emit(jump(2))
			c.p.code[jmp] = jne(len(c.p.code) - jmp)
			c.emit(clearResult)
		} else {
			c.p.code[jmp] = jne(len(c.p.code) - jmp)
		}
	}
}

func (c *compiler) compileReturnStatement(v *ast.ReturnStatement) {
	if v.Argument != nil {
		c.compileExpression(v.Argument).emitGetter(true)
	} else {
		c.emit(loadUndef)
	}
	for b := c.block; b != nil; b = b.outer {
		switch b.typ {
		case blockTry:
			c.emit(halt)
		case blockLoopEnum:
			c.emit(enumPopClose)
		}
	}
	c.emit(ret)
}

func (c *compiler) checkVarConflict(name unistring.String, offset int) {
	for sc := c.scope; sc != nil; sc = sc.outer {
		if b, exists := sc.boundNames[name]; exists && !b.isVar && !(b.isArg && sc != c.scope) {
			c.throwSyntaxError(offset, "Identifier '%s' has already been declared", name)
		}
		if sc.function {
			break
		}
	}
}

func (c *compiler) emitVarAssign(name unistring.String, offset int, init compiledExpr) {
	c.checkVarConflict(name, offset)
	if init != nil {
		c.emitVarRef(name, offset)
		c.emitNamed(init, name)
		c.p.addSrcMap(offset)
		c.emit(initValueP)
	}
}

func (c *compiler) compileExportDeclaration(expr *ast.ExportDeclaration) {
	if !c.scope.module {
		c.throwSyntaxError(int(expr.Idx0()), "import not allowed in non module code")
	}
	// TODO
}

func (c *compiler) compileImportDeclaration(expr *ast.ImportDeclaration) {
	if !c.scope.module {
		c.throwSyntaxError(int(expr.Idx0()), "import not allowed in non module code")
	}
	if expr.FromClause == nil {
		return // TODO is this right?
	}
	// TODO fix, maybe cache this?!? have the current module as a field?
	module, err := c.hostResolveImportedModule(nil, expr.FromClause.ModuleSpecifier.String())
	if err != nil {
		// TODO this should in practice never happen
		c.throwSyntaxError(int(expr.Idx0()), err.Error())
	}
	if expr.ImportClause != nil {
		if namespace := expr.ImportClause.NameSpaceImport; namespace != nil {
			/*
				r := &compiledLiteral{
					val: getModuleNamespace(module),
				}
				r.init(c, expr.Idx0())
				c.emitVarAssign(namespace.ImportedBinding, int(expr.Idx)-1, r)
			*/
		}
		if named := expr.ImportClause.NamedImports; named != nil {
			for _, name := range named.ImportsList {
				value, ambiguous := module.ResolveExport(name.IdentifierName.String())

				if ambiguous { // also ambiguous
					c.throwSyntaxError(int(expr.Idx0()), "ambiguous import of %s", name.IdentifierName.String())
				}
				if value == nil {
					c.throwSyntaxError(int(expr.Idx0()), "import of %s was not expoted from module %s", name.IdentifierName.String(), expr.FromClause.ModuleSpecifier.String())
				}
				r := &compiledLiteral{
					// val: value,
				}
				r.init(c, expr.Idx0())
				// This should probably be the idx of the name?
				c.emitVarAssign(name.Alias, int(expr.Idx1())-1, r)
			}
		}

		if def := expr.ImportClause.ImportedDefaultBinding; def != nil {

			value, ambiguous := module.ResolveExport("default")
			if ambiguous { // also ambiguous
				c.throwSyntaxError(int(expr.Idx0()), "ambiguous import of %s", "default")
			}
			if value == nil {
				c.throwSyntaxError(int(expr.Idx0()), "import of \"default\" was not exported from module %s", expr.FromClause.ModuleSpecifier.String())
			}
			r := &compiledLiteral{
				// val: value,
			}
			r.init(c, def.Idx0())
			c.emitVarAssign(def.Name, int(def.Idx1())-1, r)
		}
	}
}

func (c *compiler) compileVarBinding(expr *ast.Binding) {
	switch target := expr.Target.(type) {
	case *ast.Identifier:
		c.emitVarAssign(target.Name, int(target.Idx)-1, c.compileExpression(expr.Initializer))
	case ast.Pattern:
		c.compileExpression(expr.Initializer).emitGetter(true)
		c.emitPattern(target, c.emitPatternVarAssign, false)
	default:
		c.throwSyntaxError(int(target.Idx0()-1), "unsupported variable binding target: %T", target)
	}
}

func (c *compiler) emitLexicalAssign(name unistring.String, offset int, init compiledExpr, isConst bool) {
	b := c.scope.boundNames[name]
	if b == nil {
		panic("Lexical declaration for an unbound name")
	}
	if init != nil {
		c.emitNamed(init, name)
		c.p.addSrcMap(offset)
	} else {
		if isConst {
			c.throwSyntaxError(offset, "Missing initializer in const declaration")
		}
		c.emit(loadUndef)
	}
	if c.scope.outer != nil {
		b.emitInit()
	} else {
		c.emit(initGlobal(name))
	}
}

func (c *compiler) emitPatternVarAssign(target, init compiledExpr) {
	id := target.(*compiledIdentifierExpr)
	c.emitVarAssign(id.name, id.offset, init)
}

func (c *compiler) emitPatternLexicalAssign(target, init compiledExpr, isConst bool) {
	id := target.(*compiledIdentifierExpr)
	c.emitLexicalAssign(id.name, id.offset, init, isConst)
}

func (c *compiler) emitPatternAssign(target, init compiledExpr) {
	target.emitRef()
	if id, ok := target.(*compiledIdentifierExpr); ok {
		c.emitNamed(init, id.name)
	} else {
		init.emitGetter(true)
	}
	c.emit(initValueP)
}

func (c *compiler) compileLexicalBinding(expr *ast.Binding, isConst bool) {
	switch target := expr.Target.(type) {
	case *ast.Identifier:
		c.emitLexicalAssign(target.Name, int(target.Idx)-1, c.compileExpression(expr.Initializer), isConst)
	case ast.Pattern:
		c.compileExpression(expr.Initializer).emitGetter(true)
		c.emitPattern(target, func(target, init compiledExpr) {
			c.emitPatternLexicalAssign(target, init, isConst)
		}, false)
	default:
		c.throwSyntaxError(int(target.Idx0()-1), "unsupported lexical binding target: %T", target)
	}
}

func (c *compiler) compileVariableStatement(v *ast.VariableStatement) {
	for _, expr := range v.List {
		c.compileVarBinding(expr)
	}
}

func (c *compiler) compileLexicalDeclaration(v *ast.LexicalDeclaration) {
	isConst := v.Token == token.CONST
	for _, e := range v.List {
		c.compileLexicalBinding(e, isConst)
	}
}

func (c *compiler) isEmptyResult(st ast.Statement) bool {
	switch st := st.(type) {
	case *ast.EmptyStatement, *ast.VariableStatement, *ast.LexicalDeclaration, *ast.FunctionDeclaration,
		*ast.BranchStatement, *ast.DebuggerStatement:
		return true
	case *ast.LabelledStatement:
		return c.isEmptyResult(st.Statement)
	case *ast.BlockStatement:
		for _, s := range st.List {
			if _, ok := s.(*ast.BranchStatement); ok {
				return true
			}
			if !c.isEmptyResult(s) {
				return false
			}
		}
		return true
	}
	return false
}

func (c *compiler) scanStatements(list []ast.Statement) (lastProducingIdx int, breakingBlock *block) {
	lastProducingIdx = -1
	for i, st := range list {
		if bs, ok := st.(*ast.BranchStatement); ok {
			if blk := c.findBranchBlock(bs); blk != nil {
				breakingBlock = blk
			}
			break
		}
		if !c.isEmptyResult(st) {
			lastProducingIdx = i
		}
	}
	return
}

func (c *compiler) compileStatementsNeedResult(list []ast.Statement, lastProducingIdx int) {
	if lastProducingIdx >= 0 {
		for _, st := range list[:lastProducingIdx] {
			if _, ok := st.(*ast.FunctionDeclaration); ok {
				continue
			}
			c.compileStatement(st, false)
		}
		c.compileStatement(list[lastProducingIdx], true)
	}
	var leave func()
	defer func() {
		if leave != nil {
			leave()
		}
	}()
	for _, st := range list[lastProducingIdx+1:] {
		if _, ok := st.(*ast.FunctionDeclaration); ok {
			continue
		}
		c.compileStatement(st, false)
		if leave == nil {
			if _, ok := st.(*ast.BranchStatement); ok {
				leave = c.enterDummyMode()
			}
		}
	}
}

func (c *compiler) compileStatements(list []ast.Statement, needResult bool) {
	lastProducingIdx, blk := c.scanStatements(list)
	if blk != nil {
		needResult = blk.needResult
	}
	if needResult {
		c.compileStatementsNeedResult(list, lastProducingIdx)
		return
	}
	for _, st := range list {
		if _, ok := st.(*ast.FunctionDeclaration); ok {
			continue
		}
		c.compileStatement(st, false)
	}
}

func (c *compiler) compileGenericLabeledStatement(v ast.Statement, needResult bool, label unistring.String) {
	c.block = &block{
		typ:        blockLabel,
		outer:      c.block,
		label:      label,
		needResult: needResult,
	}
	c.compileStatement(v, needResult)
	c.leaveBlock()
}

func (c *compiler) compileBlockStatement(v *ast.BlockStatement, needResult bool) {
	var scopeDeclared bool
	funcs := c.extractFunctions(v.List)
	if len(funcs) > 0 {
		c.newBlockScope()
		scopeDeclared = true
	}
	c.createFunctionBindings(funcs)
	scopeDeclared = c.compileLexicalDeclarations(v.List, scopeDeclared)

	var enter *enterBlock
	if scopeDeclared {
		c.block = &block{
			outer:      c.block,
			typ:        blockScope,
			needResult: needResult,
		}
		enter = &enterBlock{}
		c.emit(enter)
	}
	c.compileFunctions(funcs)
	c.compileStatements(v.List, needResult)
	if scopeDeclared {
		c.leaveScopeBlock(enter)
		c.popScope()
	}
}

func (c *compiler) compileExpressionStatement(v *ast.ExpressionStatement, needResult bool) {
	expr := c.compileExpression(v.Expression)
	if expr.constant() {
		c.emitConst(expr, needResult)
	} else {
		expr.emitGetter(needResult)
	}
	if needResult {
		c.emit(saveResult)
	}
}

func (c *compiler) compileWithStatement(v *ast.WithStatement, needResult bool) {
	if c.scope.strict {
		c.throwSyntaxError(int(v.With)-1, "Strict mode code may not include a with statement")
		return
	}
	c.compileExpression(v.Object).emitGetter(true)
	c.emit(enterWith)
	c.block = &block{
		outer:      c.block,
		typ:        blockWith,
		needResult: needResult,
	}
	c.newBlockScope()
	c.scope.dynamic = true
	c.compileStatement(v.Body, needResult)
	c.emit(leaveWith)
	c.leaveBlock()
	c.popScope()
}

func (c *compiler) compileSwitchStatement(v *ast.SwitchStatement, needResult bool) {
	c.block = &block{
		typ:        blockSwitch,
		outer:      c.block,
		needResult: needResult,
	}

	c.compileExpression(v.Discriminant).emitGetter(true)

	var funcs []*ast.FunctionDeclaration
	for _, s := range v.Body {
		f := c.extractFunctions(s.Consequent)
		funcs = append(funcs, f...)
	}
	var scopeDeclared bool
	if len(funcs) > 0 {
		c.newBlockScope()
		scopeDeclared = true
		c.createFunctionBindings(funcs)
	}

	for _, s := range v.Body {
		scopeDeclared = c.compileLexicalDeclarations(s.Consequent, scopeDeclared)
	}

	var enter *enterBlock
	var db *binding
	if scopeDeclared {
		c.block = &block{
			typ:        blockScope,
			outer:      c.block,
			needResult: needResult,
		}
		enter = &enterBlock{}
		c.emit(enter)
		// create anonymous variable for the discriminant
		bindings := c.scope.bindings
		var bb []*binding
		if cap(bindings) == len(bindings) {
			bb = make([]*binding, len(bindings)+1)
		} else {
			bb = bindings[:len(bindings)+1]
		}
		copy(bb[1:], bindings)
		db = &binding{
			scope:    c.scope,
			isConst:  true,
			isStrict: true,
		}
		bb[0] = db
		c.scope.bindings = bb
	}

	c.compileFunctions(funcs)

	if needResult {
		c.emit(clearResult)
	}

	jumps := make([]int, len(v.Body))

	for i, s := range v.Body {
		if s.Test != nil {
			if db != nil {
				db.emitGet()
			} else {
				c.emit(dup)
			}
			c.compileExpression(s.Test).emitGetter(true)
			c.emit(op_strict_eq)
			if db != nil {
				c.emit(jne(2))
			} else {
				c.emit(jne(3), pop)
			}
			jumps[i] = len(c.p.code)
			c.emit(nil)
		}
	}

	if db == nil {
		c.emit(pop)
	}
	jumpNoMatch := -1
	if v.Default != -1 {
		if v.Default != 0 {
			jumps[v.Default] = len(c.p.code)
			c.emit(nil)
		}
	} else {
		jumpNoMatch = len(c.p.code)
		c.emit(nil)
	}

	for i, s := range v.Body {
		if s.Test != nil || i != 0 {
			c.p.code[jumps[i]] = jump(len(c.p.code) - jumps[i])
		}
		c.compileStatements(s.Consequent, needResult)
	}

	if jumpNoMatch != -1 {
		c.p.code[jumpNoMatch] = jump(len(c.p.code) - jumpNoMatch)
	}
	if enter != nil {
		c.leaveScopeBlock(enter)
		enter.stackSize--
		c.popScope()
	}
	c.leaveBlock()
}<|MERGE_RESOLUTION|>--- conflicted
+++ resolved
@@ -212,10 +212,6 @@
 }
 
 func (c *compiler) compileThrowStatement(v *ast.ThrowStatement) {
-<<<<<<< HEAD
-	// c.p.srcMap = append(c.p.srcMap, srcMapItem{pc: len(c.p.code), srcPos: int(v.Throw) - 1})
-=======
->>>>>>> 61453c17
 	c.compileExpression(v.Argument).emitGetter(true)
 	c.addSrcMap(v)
 	c.emit(throw)
