package goja

import (
	"fmt"
	"sort"

	"github.com/dop251/goja/token"

	"github.com/dop251/goja/ast"
	"github.com/dop251/goja/file"
	"github.com/dop251/goja/unistring"
)

type blockType int

const (
	blockLoop blockType = iota
	blockLoopEnum
	blockTry
	blockLabel
	blockSwitch
	blockWith
	blockScope
	blockIterScope
	blockOptChain
)

const (
	maskConst     = 1 << 31
	maskVar       = 1 << 30
	maskDeletable = 1 << 29
	maskStrict    = maskDeletable

	maskTyp = maskConst | maskVar | maskDeletable
)

type varType byte

const (
	varTypeVar varType = iota
	varTypeLet
	varTypeStrictConst
	varTypeConst
)

const thisBindingName = " this" // must not be a valid identifier

type CompilerError struct {
	Message string
	File    *file.File
	Offset  int
}

type CompilerSyntaxError struct {
	CompilerError
}

type CompilerReferenceError struct {
	CompilerError
}

type srcMapItem struct {
	pc     int
	srcPos int
}

type Program struct {
	code   []instruction
	values []Value

	funcName unistring.String
	src      *file.File
	srcMap   []srcMapItem

	scriptOrModule interface{}
}

type compiler struct {
	p     *Program
	scope *scope
	block *block

	hostResolveImportedModule HostResolveImportedModuleFunc
	module                    *SourceTextModuleRecord

	classScope *classScope

	enumGetExpr compiledEnumGetExpr

	evalVM *vm // VM used to evaluate constant expressions
	ctxVM  *vm // VM in which an eval() code is compiled

	codeScratchpad []instruction
}

func (c *compiler) getScriptOrModule() interface{} {
	if c.module != nil {
		return c.module
	}
	return c.p // TODO figure comething better
}

type binding struct {
	scope        *scope
	name         unistring.String
	accessPoints map[*scope]*[]int
	getIndirect  func(vm *vm) Value
	isConst      bool
	isStrict     bool
	isArg        bool
	isVar        bool
	inStash      bool
}

func (b *binding) getAccessPointsForScope(s *scope) *[]int {
	m := b.accessPoints[s]
	if m == nil {
		a := make([]int, 0, 1)
		m = &a
		if b.accessPoints == nil {
			b.accessPoints = make(map[*scope]*[]int)
		}
		b.accessPoints[s] = m
	}
	return m
}

func (b *binding) markAccessPointAt(pos int) {
	scope := b.scope.c.scope
	m := b.getAccessPointsForScope(scope)
	*m = append(*m, pos-scope.base)
}

func (b *binding) markAccessPointAtScope(scope *scope, pos int) {
	m := b.getAccessPointsForScope(scope)
	*m = append(*m, pos-scope.base)
}

func (b *binding) markAccessPoint() {
	scope := b.scope.c.scope
	m := b.getAccessPointsForScope(scope)
	*m = append(*m, len(scope.prg.code)-scope.base)
}

func (b *binding) emitGet() {
	b.markAccessPoint()
	if b.getIndirect != nil {
		b.scope.c.emit(loadIndirect(b.getIndirect))
	} else if b.isVar && !b.isArg {
		b.scope.c.emit(loadStack(0))
	} else {
		b.scope.c.emit(loadStackLex(0))
	}
}

func (b *binding) emitGetAt(pos int) {
	b.markAccessPointAt(pos)
	if b.getIndirect != nil {
		b.scope.c.p.code[pos] = loadIndirect(b.getIndirect)
	} else if b.isVar && !b.isArg {
		b.scope.c.p.code[pos] = loadStack(0)
	} else {
		b.scope.c.p.code[pos] = loadStackLex(0)
	}
}

func (b *binding) emitGetP() {
	if b.isVar && !b.isArg {
		// no-op
	} else {
		// make sure TDZ is checked
		b.markAccessPoint()
		b.scope.c.emit(loadStackLex(0), pop)
	}
}

func (b *binding) emitSet() {
	if b.isConst {
		if b.isStrict || b.scope.c.scope.strict {
			b.scope.c.emit(throwAssignToConst)
		}
		return
	}
	b.markAccessPoint()
	if b.isVar && !b.isArg {
		b.scope.c.emit(storeStack(0))
	} else {
		b.scope.c.emit(storeStackLex(0))
	}
}

func (b *binding) emitSetP() {
	if b.isConst {
		if b.isStrict || b.scope.c.scope.strict {
			b.scope.c.emit(throwAssignToConst)
		}
		return
	}
	b.markAccessPoint()
	if b.isVar && !b.isArg {
		b.scope.c.emit(storeStackP(0))
	} else {
		b.scope.c.emit(storeStackLexP(0))
	}
}

func (b *binding) emitInitP() {
	if !b.isVar && b.scope.outer == nil {
		b.scope.c.emit(initGlobalP(b.name))
	} else {
		b.markAccessPoint()
		b.scope.c.emit(initStackP(0))
	}
}

func (b *binding) emitInit() {
	if !b.isVar && b.scope.outer == nil {
		b.scope.c.emit(initGlobal(b.name))
	} else {
		b.markAccessPoint()
		b.scope.c.emit(initStack(0))
	}
}

func (b *binding) emitInitAt(pos int) {
	if !b.isVar && b.scope.outer == nil {
		b.scope.c.p.code[pos] = initGlobal(b.name)
	} else {
		b.markAccessPointAt(pos)
		b.scope.c.p.code[pos] = initStack(0)
	}
}

func (b *binding) emitInitAtScope(scope *scope, pos int) {
	if !b.isVar && scope.outer == nil {
		scope.c.p.code[pos] = initGlobal(b.name)
	} else {
		b.markAccessPointAtScope(scope, pos)
		scope.c.p.code[pos] = initStack(0)
	}
}

func (b *binding) emitInitPAtScope(scope *scope, pos int) {
	if !b.isVar && scope.outer == nil {
		scope.c.p.code[pos] = initGlobalP(b.name)
	} else {
		b.markAccessPointAtScope(scope, pos)
		scope.c.p.code[pos] = initStackP(0)
	}
}

func (b *binding) emitGetVar(callee bool) {
	b.markAccessPoint()
	if b.getIndirect != nil {
		b.scope.c.emit(loadIndirect(b.getIndirect))
	} else if b.isVar && !b.isArg {
		b.scope.c.emit(&loadMixed{name: b.name, callee: callee})
	} else {
		b.scope.c.emit(&loadMixedLex{name: b.name, callee: callee})
	}
}

func (b *binding) emitResolveVar(strict bool) {
	b.markAccessPoint()
	if b.isVar && !b.isArg {
		b.scope.c.emit(&resolveMixed{name: b.name, strict: strict, typ: varTypeVar})
	} else {
		var typ varType
		if b.isConst {
			if b.isStrict {
				typ = varTypeStrictConst
			} else {
				typ = varTypeConst
			}
		} else {
			typ = varTypeLet
		}
		b.scope.c.emit(&resolveMixed{name: b.name, strict: strict, typ: typ})
	}
}

func (b *binding) moveToStash() {
	if b.isArg && !b.scope.argsInStash {
		b.scope.moveArgsToStash()
	} else {
		b.inStash = true
		b.scope.needStash = true
	}
}

func (b *binding) useCount() (count int) {
	for _, a := range b.accessPoints {
		count += len(*a)
	}
	return
}

type scope struct {
	c          *compiler
	prg        *Program
	outer      *scope
	nested     []*scope
	boundNames map[unistring.String]*binding
	bindings   []*binding
	base       int
	numArgs    int

	// function type. If not funcNone, this is a function or a top-level lexical environment
	funcType funcType

	// in strict mode
	strict bool
	// eval top-level scope
	eval bool
	// at least one inner scope has direct eval() which can lookup names dynamically (by name)
	dynLookup bool
	// at least one binding has been marked for placement in stash
	needStash bool

	// is a variable environment, i.e. the target for dynamically created var bindings
	variable bool
	// a function scope that has at least one direct eval() and non-strict, so the variables can be added dynamically
	dynamic bool
	// arguments have been marked for placement in stash (functions only)
	argsInStash bool
	// need 'arguments' object (functions only)
	argsNeeded bool
}

type block struct {
	typ        blockType
	label      unistring.String
	cont       int
	breaks     []int
	conts      []int
	outer      *block
	breaking   *block // set when the 'finally' block is an empty break statement sequence
	needResult bool
}

func (c *compiler) leaveScopeBlock(enter *enterBlock) {
	c.updateEnterBlock(enter)
	leave := &leaveBlock{
		stackSize: enter.stackSize,
		popStash:  enter.stashSize > 0,
	}
	c.emit(leave)
	for _, pc := range c.block.breaks {
		c.p.code[pc] = leave
	}
	c.block.breaks = nil
	c.leaveBlock()
}

func (c *compiler) leaveBlock() {
	lbl := len(c.p.code)
	for _, item := range c.block.breaks {
		c.p.code[item] = jump(lbl - item)
	}
	if t := c.block.typ; t == blockLoop || t == blockLoopEnum {
		for _, item := range c.block.conts {
			c.p.code[item] = jump(c.block.cont - item)
		}
	}
	c.block = c.block.outer
}

func (e *CompilerSyntaxError) Error() string {
	if e.File != nil {
		return fmt.Sprintf("SyntaxError: %s at %s", e.Message, e.File.Position(e.Offset))
	}
	return fmt.Sprintf("SyntaxError: %s", e.Message)
}

func (e *CompilerReferenceError) Error() string {
	return fmt.Sprintf("ReferenceError: %s", e.Message)
}

func (c *compiler) newScope() {
	strict := false
	if c.scope != nil {
		strict = c.scope.strict
	}
	c.scope = &scope{
		c:      c,
		prg:    c.p,
		outer:  c.scope,
		strict: strict,
	}
}

func (c *compiler) newBlockScope() {
	c.newScope()
	if outer := c.scope.outer; outer != nil {
		outer.nested = append(outer.nested, c.scope)
	}
	c.scope.base = len(c.p.code)
}

func (c *compiler) popScope() {
	c.scope = c.scope.outer
}

func newCompiler() *compiler {
	c := &compiler{
		p: &Program{},
	}

	c.enumGetExpr.init(c, file.Idx(0))

	return c
}

func (p *Program) defineLiteralValue(val Value) uint32 {
	for idx, v := range p.values {
		if v.SameAs(val) {
			return uint32(idx)
		}
	}
	idx := uint32(len(p.values))
	p.values = append(p.values, val)
	return idx
}

func (p *Program) dumpCode(logger func(format string, args ...interface{})) {
	p._dumpCode("", logger)
}

func (p *Program) _dumpCode(indent string, logger func(format string, args ...interface{})) {
	logger("values: %+v", p.values)
	dumpInitFields := func(initFields *Program) {
		i := indent + ">"
		logger("%s ---- init_fields:", i)
		initFields._dumpCode(i, logger)
		logger("%s ----", i)
	}
	for pc, ins := range p.code {
		logger("%s %d: %T(%v)", indent, pc, ins, ins)
		var prg *Program
		switch f := ins.(type) {
		case *newFunc:
			prg = f.prg
		case *newAsyncFunc:
			prg = f.prg
		case *newArrowFunc:
			prg = f.prg
		case *newAsyncArrowFunc:
			prg = f.prg
		case *newMethod:
			prg = f.prg
		case *newAsyncMethod:
			prg = f.prg
		case *newDerivedClass:
			if f.initFields != nil {
				dumpInitFields(f.initFields)
			}
			prg = f.ctor
		case *newClass:
			if f.initFields != nil {
				dumpInitFields(f.initFields)
			}
			prg = f.ctor
		case *newStaticFieldInit:
			if f.initFields != nil {
				dumpInitFields(f.initFields)
			}
		}
		if prg != nil {
			prg._dumpCode(indent+">", logger)
		}
	}
}

func (p *Program) sourceOffset(pc int) int {
	i := sort.Search(len(p.srcMap), func(idx int) bool {
		return p.srcMap[idx].pc > pc
	}) - 1
	if i >= 0 {
		return p.srcMap[i].srcPos
	}

	return 0
}

func (p *Program) addSrcMap(srcPos int) {
	if len(p.srcMap) > 0 && p.srcMap[len(p.srcMap)-1].srcPos == srcPos {
		return
	}
	p.srcMap = append(p.srcMap, srcMapItem{pc: len(p.code), srcPos: srcPos})
}

func (s *scope) lookupName(name unistring.String) (binding *binding, noDynamics bool) {
	noDynamics = true
	toStash := false
	for curScope := s; ; curScope = curScope.outer {
		if curScope.outer != nil {
			if b, exists := curScope.boundNames[name]; exists {
				if toStash && !b.inStash {
					b.moveToStash()
				}
				binding = b
				return
			}
		} else {
			noDynamics = false
			return
		}
		if curScope.dynamic {
			noDynamics = false
		}
		if name == "arguments" && curScope.funcType != funcNone && curScope.funcType != funcArrow {
			if curScope.funcType == funcClsInit {
				s.c.throwSyntaxError(0, "'arguments' is not allowed in class field initializer or static initialization block")
			}
			curScope.argsNeeded = true
			binding, _ = curScope.bindName(name)
			return
		}
		if curScope.isFunction() {
			toStash = true
		}
	}
}

func (s *scope) lookupThis() (*binding, bool) {
	toStash := false
	for curScope := s; curScope != nil; curScope = curScope.outer {
		if curScope.outer == nil {
			if curScope.eval {
				return nil, true
			}
		}
		if b, exists := curScope.boundNames[thisBindingName]; exists {
			if toStash && !b.inStash {
				b.moveToStash()
			}
			return b, false
		}
		if curScope.isFunction() {
			toStash = true
		}
	}
	return nil, false
}

func (s *scope) ensureBoundNamesCreated() {
	if s.boundNames == nil {
		s.boundNames = make(map[unistring.String]*binding)
	}
}

func (s *scope) addBinding(offset int) *binding {
	if len(s.bindings) >= (1<<24)-1 {
		s.c.throwSyntaxError(offset, "Too many variables")
	}
	b := &binding{
		scope: s,
	}
	s.bindings = append(s.bindings, b)
	return b
}

func (s *scope) bindNameLexical(name unistring.String, unique bool, offset int) (*binding, bool) {
	if b := s.boundNames[name]; b != nil {
		if unique {
			s.c.throwSyntaxError(offset, "Identifier '%s' has already been declared", name)
		}
		return b, false
	}
	b := s.addBinding(offset)
	b.name = name
	s.ensureBoundNamesCreated()
	s.boundNames[name] = b
	return b, true
}

func (s *scope) createThisBinding() *binding {
	thisBinding, _ := s.bindNameLexical(thisBindingName, false, 0)
	thisBinding.isVar = true // don't check on load
	return thisBinding
}

func (s *scope) bindName(name unistring.String) (*binding, bool) {
	if !s.isFunction() && !s.variable && s.outer != nil {
		return s.outer.bindName(name)
	}
	b, created := s.bindNameLexical(name, false, 0)
	if created {
		b.isVar = true
	}
	return b, created
}

func (s *scope) bindNameShadow(name unistring.String) (*binding, bool) {
	if !s.isFunction() && s.outer != nil {
		return s.outer.bindNameShadow(name)
	}

	_, exists := s.boundNames[name]
	b := &binding{
		scope: s,
		name:  name,
	}
	s.bindings = append(s.bindings, b)
	s.ensureBoundNamesCreated()
	s.boundNames[name] = b
	return b, !exists
}

func (s *scope) nearestFunction() *scope {
	for sc := s; sc != nil; sc = sc.outer {
		if sc.isFunction() {
			return sc
		}
	}
	return nil
}

func (s *scope) nearestThis() *scope {
	for sc := s; sc != nil; sc = sc.outer {
		if sc.eval || sc.isFunction() && sc.funcType != funcArrow {
			return sc
		}
	}
	return nil
}

func (s *scope) finaliseVarAlloc(stackOffset int) (stashSize, stackSize int) {
	argsInStash := false
	if f := s.nearestFunction(); f != nil {
		argsInStash = f.argsInStash
	}
	stackIdx, stashIdx := 0, 0
	allInStash := s.isDynamic()
	var derivedCtor bool
	if fs := s.nearestThis(); fs != nil && fs.funcType == funcDerivedCtor {
		derivedCtor = true
	}
	for i, b := range s.bindings {
		var this bool
		if b.name == thisBindingName {
			this = true
		}
		if allInStash || b.inStash {
			for scope, aps := range b.accessPoints {
				var level uint32
				for sc := scope; sc != nil && sc != s; sc = sc.outer {
					if sc.needStash || sc.isDynamic() {
						level++
					}
				}
				if level > 255 {
					s.c.throwSyntaxError(0, "Maximum nesting level (256) exceeded")
				}
				idx := (level << 24) | uint32(stashIdx)
				base := scope.base
				code := scope.prg.code
				if this {
					if derivedCtor {
						for _, pc := range *aps {
							ap := &code[base+pc]
							switch (*ap).(type) {
							case loadStack:
								*ap = loadThisStash(idx)
							case initStack:
								*ap = initStash(idx)
							case resolveThisStack:
								*ap = resolveThisStash(idx)
							case _ret:
								*ap = cret(idx)
							default:
								s.c.assert(false, s.c.p.sourceOffset(pc), "Unsupported instruction for 'this'")
							}
						}
					} else {
						for _, pc := range *aps {
							ap := &code[base+pc]
							switch (*ap).(type) {
							case loadStack:
								*ap = loadStash(idx)
							case initStack:
								*ap = initStash(idx)
							default:
								s.c.assert(false, s.c.p.sourceOffset(pc), "Unsupported instruction for 'this'")
							}
						}
					}
				} else {
					for _, pc := range *aps {
						ap := &code[base+pc]
						switch i := (*ap).(type) {
						case loadStack:
							*ap = loadStash(idx)
						case export:
							*ap = export{
								idx:      idx,
								callback: i.callback,
							}
						case exportLex:
							*ap = exportLex{
								idx:      idx,
								callback: i.callback,
							}
						case storeStack:
							*ap = storeStash(idx)
						case storeStackP:
							*ap = storeStashP(idx)
						case loadStackLex:
							*ap = loadStashLex(idx)
						case storeStackLex:
							*ap = storeStashLex(idx)
						case storeStackLexP:
							*ap = storeStashLexP(idx)
						case initStackP:
							*ap = initStashP(idx)
						case initStack:
							*ap = initStash(idx)
						case *loadMixed:
							i.idx = idx
						case *loadMixedLex:
							i.idx = idx
						case *resolveMixed:
							i.idx = idx
						case loadIndirect:
							// do nothing
						default:
							s.c.assert(false, s.c.p.sourceOffset(pc), "Unsupported instruction for binding: %T", i)
						}
					}
				}
			}
			stashIdx++
		} else {
			var idx int
			if !this {
				if i < s.numArgs {
					idx = -(i + 1)
				} else {
					stackIdx++
					idx = stackIdx + stackOffset
				}
			}
			for scope, aps := range b.accessPoints {
				var level int
				for sc := scope; sc != nil && sc != s; sc = sc.outer {
					if sc.needStash || sc.isDynamic() {
						level++
					}
				}
				if level > 255 {
					s.c.throwSyntaxError(0, "Maximum nesting level (256) exceeded")
				}
				code := scope.prg.code
				base := scope.base
				if this {
					if derivedCtor {
						for _, pc := range *aps {
							ap := &code[base+pc]
							switch (*ap).(type) {
							case loadStack:
								*ap = loadThisStack{}
							case initStack:
								// no-op
							case resolveThisStack:
								// no-op
							case _ret:
								// no-op, already in the right place
							default:
								s.c.assert(false, s.c.p.sourceOffset(pc), "Unsupported instruction for 'this'")
							}
						}
					} /*else {
						no-op
					}*/
				} else if argsInStash {
					for _, pc := range *aps {
						ap := &code[base+pc]
						switch i := (*ap).(type) {
						case loadStack:
							*ap = loadStack1(idx)
						case storeStack:
							*ap = storeStack1(idx)
						case storeStackP:
							*ap = storeStack1P(idx)
						case loadStackLex:
							*ap = loadStack1Lex(idx)
						case storeStackLex:
							*ap = storeStack1Lex(idx)
						case storeStackLexP:
							*ap = storeStack1LexP(idx)
						case initStackP:
							*ap = initStack1P(idx)
						case initStack:
							*ap = initStack1(idx)
						case *loadMixed:
							*ap = &loadMixedStack1{name: i.name, idx: idx, level: uint8(level), callee: i.callee}
						case *loadMixedLex:
							*ap = &loadMixedStack1Lex{name: i.name, idx: idx, level: uint8(level), callee: i.callee}
						case *resolveMixed:
							*ap = &resolveMixedStack1{typ: i.typ, name: i.name, idx: idx, level: uint8(level), strict: i.strict}
						default:
							s.c.assert(false, s.c.p.sourceOffset(pc), "Unsupported instruction for binding: %T", i)
						}
					}
				} else {
					for _, pc := range *aps {
						ap := &code[base+pc]
						switch i := (*ap).(type) {
						case loadStack:
							*ap = loadStack(idx)
						case storeStack:
							*ap = storeStack(idx)
						case storeStackP:
							*ap = storeStackP(idx)
						case loadStackLex:
							*ap = loadStackLex(idx)
						case storeStackLex:
							*ap = storeStackLex(idx)
						case storeStackLexP:
							*ap = storeStackLexP(idx)
						case initStack:
							*ap = initStack(idx)
						case initStackP:
							*ap = initStackP(idx)
						case *loadMixed:
							*ap = &loadMixedStack{name: i.name, idx: idx, level: uint8(level), callee: i.callee}
						case *loadMixedLex:
							*ap = &loadMixedStackLex{name: i.name, idx: idx, level: uint8(level), callee: i.callee}
						case *resolveMixed:
							*ap = &resolveMixedStack{typ: i.typ, name: i.name, idx: idx, level: uint8(level), strict: i.strict}
						default:
							s.c.assert(false, s.c.p.sourceOffset(pc), "Unsupported instruction for binding: %T", i)
						}
					}
				}
			}
		}
	}
	for _, nested := range s.nested {
		nested.finaliseVarAlloc(stackIdx + stackOffset)
	}
	return stashIdx, stackIdx
}

func (s *scope) moveArgsToStash() {
	for _, b := range s.bindings {
		if !b.isArg {
			break
		}
		b.inStash = true
	}
	s.argsInStash = true
	s.needStash = true
}

func (c *compiler) trimCode(delta int) {
	src := c.p.code[delta:]
	newCode := make([]instruction, len(src))
	copy(newCode, src)
	if cap(c.codeScratchpad) < cap(c.p.code) {
		c.codeScratchpad = c.p.code[:0]
	}
	c.p.code = newCode
}

func (s *scope) trimCode(delta int) {
	s.c.trimCode(delta)
	if delta != 0 {
		srcMap := s.c.p.srcMap
		for i := range srcMap {
			srcMap[i].pc -= delta
		}
		s.adjustBase(-delta)
	}
}

func (s *scope) adjustBase(delta int) {
	s.base += delta
	for _, nested := range s.nested {
		nested.adjustBase(delta)
	}
}

func (s *scope) makeNamesMap() map[unistring.String]uint32 {
	l := len(s.bindings)
	if l == 0 {
		return nil
	}
	names := make(map[unistring.String]uint32, l)
	for i, b := range s.bindings {
		idx := uint32(i)
		if b.isConst {
			idx |= maskConst
			if b.isStrict {
				idx |= maskStrict
			}
		}
		if b.isVar {
			idx |= maskVar
		}
		names[b.name] = idx
	}
	return names
}

func (s *scope) isDynamic() bool {
	return s.dynLookup || s.dynamic
}

func (s *scope) isFunction() bool {
	return s.funcType != funcNone && !s.eval
}

func (s *scope) deleteBinding(b *binding) {
	idx := 0
	for i, bb := range s.bindings {
		if bb == b {
			idx = i
			goto found
		}
	}
	return
found:
	delete(s.boundNames, b.name)
	copy(s.bindings[idx:], s.bindings[idx+1:])
	l := len(s.bindings) - 1
	s.bindings[l] = nil
	s.bindings = s.bindings[:l]
}

func (c *compiler) compileModule(module *SourceTextModuleRecord) {
	oldModule := c.module
	c.module = module
	oldResolve := c.hostResolveImportedModule
	c.hostResolveImportedModule = module.hostResolveImportedModule
	defer func() {
		c.module = oldModule
		c.hostResolveImportedModule = oldResolve
	}()
	in := module.body
	c.p.scriptOrModule = module
	c.p.src = in.File
	strict := true
	inGlobal := false
	eval := false

	c.newScope()
	scope := c.scope
	scope.dynamic = true
	scope.eval = eval
	if !strict && len(in.Body) > 0 {
		strict = c.isStrict(in.Body) != nil
	}
	scope.strict = strict
	ownVarScope := eval && strict || true
	ownLexScope := !inGlobal || eval
	if ownVarScope {
		c.newBlockScope()
		scope = c.scope
		scope.funcType = funcRegular
		scope.variable = true
	}
	for _, in := range module.indirectExportEntries {
		v, ambiguous := module.ResolveExport(in.exportName)
		if v == nil || ambiguous {
			c.compileAmbiguousImport(unistring.NewFromString(in.importName))
		}
	}

	for _, in := range module.importEntries {
		importedModule, err := c.hostResolveImportedModule(module, in.moduleRequest)
		if err != nil {
			panic(fmt.Errorf("previously resolved module returned error %w", err))
		}
		if in.importName != "*" {
			resolution, ambiguous := importedModule.ResolveExport(in.importName)
			if resolution == nil || ambiguous {
				c.compileAmbiguousImport(unistring.NewFromString(in.importName))
				continue
			}
		}
		b, _ := c.scope.bindName(unistring.NewFromString(in.localName))
		b.inStash = true
		b.isConst = true
	}
	funcs := c.extractFunctions(in.Body)
	c.createFunctionBindings(funcs)
	numFuncs := len(scope.bindings)
	if inGlobal && !ownVarScope {
		if numFuncs == len(funcs) {
			c.compileFunctionsGlobalAllUnique(funcs)
		} else {
			c.compileFunctionsGlobal(funcs)
		}
	}
	c.compileDeclList(in.DeclarationList, false)
	numVars := len(scope.bindings) - numFuncs
	vars := make([]unistring.String, len(scope.bindings))
	for i, b := range scope.bindings {
		vars[i] = b.name
	}
	if len(vars) > 0 && !ownVarScope && ownLexScope {
		if inGlobal {
			c.emit(&bindGlobal{
				vars:      vars[numFuncs:],
				funcs:     vars[:numFuncs],
				deletable: eval,
			})
		} else {
			c.emit(&bindVars{names: vars, deletable: eval})
		}
	}
	var enter *enterBlock
	if c.compileLexicalDeclarations(in.Body, ownVarScope || !ownLexScope) {
		if ownLexScope {
			c.block = &block{
				outer:      c.block,
				typ:        blockScope,
				needResult: true,
			}
			enter = &enterBlock{}
			c.emit(enter)
		}
	}

	for _, exp := range in.Body {
		if imp, ok := exp.(*ast.ImportDeclaration); ok {
			c.compileImportDeclaration(imp)
		}
	}
	for _, entry := range module.localExportEntries {
		name := unistring.NewFromString(entry.localName)
		b, ok := scope.boundNames[name]
		if !ok {
			if entry.localName != "default" {
				// TODO fix index
				c.throwSyntaxError(0, "exporting unknown binding: %q", name)
			}
			b, _ = scope.bindName(name)
		}

		b.inStash = true
		b.markAccessPoint()

		exportName := unistring.NewFromString(entry.localName)
		callback := func(vm *vm, getter func() Value) {
			vm.r.modules[module].(*SourceTextModuleInstance).exportGetters[exportName.String()] = getter
		}

		if entry.lex || !scope.boundNames[exportName].isVar {
			c.emit(exportLex{callback: callback})
		} else {
			c.emit(export{callback: callback})
		}
	}
	for _, entry := range module.indirectExportEntries {
		otherModule, err := c.hostResolveImportedModule(c.module, entry.moduleRequest)
		if err != nil {
			panic(fmt.Errorf("previously resolved module returned error %w", err))
		}
		if entry.importName == "*" {
			continue
		}
		b, ambiguous := otherModule.ResolveExport(entry.importName)
		if ambiguous || b == nil {
			c.compileAmbiguousImport(unistring.NewFromString(entry.importName))
			continue
		}

		exportName := unistring.NewFromString(entry.exportName).String()
		importName := unistring.NewFromString(b.BindingName).String()
		c.emit(exportIndirect{callback: func(vm *vm) {
			m := vm.r.modules[module]
			m2 := vm.r.modules[b.Module]
			m.(*SourceTextModuleInstance).exportGetters[exportName] = func() Value {
				return m2.GetBindingValue(importName)
			}
		}})
	}
	if len(scope.bindings) > 0 && !ownLexScope {
		var lets, consts []unistring.String
		for _, b := range c.scope.bindings[numFuncs+numVars:] {
			if b.isConst {
				consts = append(consts, b.name)
			} else {
				lets = append(lets, b.name)
			}
		}
		c.emit(&bindGlobal{
			vars:   vars[numFuncs:],
			funcs:  vars[:numFuncs],
			lets:   lets,
			consts: consts,
		})
	}
	if !inGlobal || ownVarScope {
		c.compileFunctions(funcs)
	}
	// TODO figure something better 😬
	c.emit(notReallyYield) // this to stop us execute once after we initialize globals
	c.compileStatements(in.Body, true)
	if enter != nil {
		c.leaveScopeBlock(enter)
		c.popScope()
	}

	c.p.code = append(c.p.code, halt)

	scope.finaliseVarAlloc(0)
}

func (c *compiler) compile(in *ast.Program, strict, inGlobal bool, evalVm *vm) {
	c.ctxVM = evalVm

	eval := evalVm != nil
	c.p.src = in.File
	c.newScope()
	scope := c.scope
	scope.dynamic = true
	scope.eval = eval
	if !strict && len(in.Body) > 0 {
		strict = c.isStrict(in.Body) != nil
	}
	scope.strict = strict
	ownVarScope := eval && strict
	ownLexScope := !inGlobal || eval
	if ownVarScope {
		c.newBlockScope()
		scope = c.scope
		scope.variable = true
	}
	if eval && !inGlobal {
		for s := evalVm.stash; s != nil; s = s.outer {
			if ft := s.funcType; ft != funcNone && ft != funcArrow {
				scope.funcType = ft
				break
			}
		}
	}
	funcs := c.extractFunctions(in.Body)
	c.createFunctionBindings(funcs)
	numFuncs := len(scope.bindings)
	if inGlobal && !ownVarScope {
		if numFuncs == len(funcs) {
			c.compileFunctionsGlobalAllUnique(funcs)
		} else {
			c.compileFunctionsGlobal(funcs)
		}
	}
	c.compileDeclList(in.DeclarationList, false)
	numVars := len(scope.bindings) - numFuncs
	vars := make([]unistring.String, len(scope.bindings))
	for i, b := range scope.bindings {
		vars[i] = b.name
	}
	if len(vars) > 0 && !ownVarScope && ownLexScope {
		if inGlobal {
			c.emit(&bindGlobal{
				vars:      vars[numFuncs:],
				funcs:     vars[:numFuncs],
				deletable: eval,
			})
		} else {
			c.emit(&bindVars{names: vars, deletable: eval})
		}
	}
	var enter *enterBlock
	if c.compileLexicalDeclarations(in.Body, ownVarScope || !ownLexScope) {
		if ownLexScope {
			c.block = &block{
				outer:      c.block,
				typ:        blockScope,
				needResult: true,
			}
			enter = &enterBlock{}
			c.emit(enter)
		}
	}
	if len(scope.bindings) > 0 && !ownLexScope {
		var lets, consts []unistring.String
		for _, b := range c.scope.bindings[numFuncs+numVars:] {
			if b.isConst {
				consts = append(consts, b.name)
			} else {
				lets = append(lets, b.name)
			}
		}
		c.emit(&bindGlobal{
			vars:   vars[numFuncs:],
			funcs:  vars[:numFuncs],
			lets:   lets,
			consts: consts,
		})
	}
	if !inGlobal || ownVarScope {
		c.compileFunctions(funcs)
	}
	c.compileStatements(in.Body, true)
	if enter != nil {
		c.leaveScopeBlock(enter)
		c.popScope()
	}

	scope.finaliseVarAlloc(0)
}

func (c *compiler) compileAmbiguousImport(name unistring.String) {
	c.emit(ambiguousImport(name))
}

func (c *compiler) compileDeclList(v []*ast.VariableDeclaration, inFunc bool) {
	for _, value := range v {
		c.createVarBindings(value, inFunc)
	}
}

func (c *compiler) extractLabelled(st ast.Statement) ast.Statement {
	if st, ok := st.(*ast.LabelledStatement); ok {
		return c.extractLabelled(st.Statement)
	}
	return st
}

func (c *compiler) extractFunctions(list []ast.Statement) (funcs []*ast.FunctionDeclaration) {
	for _, st := range list {
		var decl *ast.FunctionDeclaration
		switch st := c.extractLabelled(st).(type) {
		case *ast.FunctionDeclaration:
			decl = st
		case *ast.LabelledStatement:
			if st1, ok := st.Statement.(*ast.FunctionDeclaration); ok {
				decl = st1
			} else {
				continue
			}
		case *ast.ExportDeclaration:
			if st.HoistableDeclaration == nil {
				continue
			}
			if st.HoistableDeclaration.FunctionDeclaration != nil {
				decl = st.HoistableDeclaration.FunctionDeclaration
			}
		default:
			continue
		}
		funcs = append(funcs, decl)
	}
	return
}

func (c *compiler) createFunctionBindings(funcs []*ast.FunctionDeclaration) {
	s := c.scope
	if s.outer != nil {
<<<<<<< HEAD
		unique := (!s.isFunction() && !s.variable && s.strict) || (c.module != nil && s.outer.outer == nil)
		for _, decl := range funcs {
			s.bindNameLexical(decl.Function.Name.Name, unique, int(decl.Function.Name.Idx1())-1)
			if decl.IsDefault && decl.Function.Name.Name != "default" {
				s.bindNameLexical("default", unique, int(decl.Function.Name.Idx1())-1)
=======
		unique := !s.isFunction() && !s.variable && s.strict
		if !unique {
			hasNonStandard := false
			for _, decl := range funcs {
				if !decl.Function.Async {
					s.bindNameLexical(decl.Function.Name.Name, false, int(decl.Function.Name.Idx1())-1)
				} else {
					hasNonStandard = true
				}
			}
			if hasNonStandard {
				for _, decl := range funcs {
					if decl.Function.Async {
						s.bindNameLexical(decl.Function.Name.Name, true, int(decl.Function.Name.Idx1())-1)
					}
				}
			}
		} else {
			for _, decl := range funcs {
				s.bindNameLexical(decl.Function.Name.Name, true, int(decl.Function.Name.Idx1())-1)
>>>>>>> 33bff8fd
			}
		}
	} else {
		for _, decl := range funcs {
			s.bindName(decl.Function.Name.Name)
		}
	}
}

func (c *compiler) compileFunctions(list []*ast.FunctionDeclaration) {
	for _, decl := range list {
		c.compileFunction(decl)
	}
}

func (c *compiler) compileFunctionsGlobalAllUnique(list []*ast.FunctionDeclaration) {
	for _, decl := range list {
		c.compileFunctionLiteral(decl.Function, false).emitGetter(true)
	}
}

func (c *compiler) compileFunctionsGlobal(list []*ast.FunctionDeclaration) {
	m := make(map[unistring.String]int, len(list))
	for i := len(list) - 1; i >= 0; i-- {
		name := list[i].Function.Name.Name
		if _, exists := m[name]; !exists {
			m[name] = i
		}
	}
	idx := 0
	for i, decl := range list {
		name := decl.Function.Name.Name
		if m[name] == i {
			c.compileFunctionLiteral(decl.Function, false).emitGetter(true)
			c.scope.bindings[idx] = c.scope.boundNames[name]
			idx++
		} else {
			leave := c.enterDummyMode()
			c.compileFunctionLiteral(decl.Function, false).emitGetter(false)
			leave()
		}
	}
}

func (c *compiler) createVarIdBinding(name unistring.String, offset int, inFunc bool) {
	if c.scope.strict {
		c.checkIdentifierLName(name, offset)
		c.checkIdentifierName(name, offset)
	}
	if !inFunc || name != "arguments" {
		c.scope.bindName(name)
	}
}

func (c *compiler) createBindings(target ast.Expression, createIdBinding func(name unistring.String, offset int)) {
	switch target := target.(type) {
	case *ast.Identifier:
		createIdBinding(target.Name, int(target.Idx)-1)
	case *ast.ObjectPattern:
		for _, prop := range target.Properties {
			switch prop := prop.(type) {
			case *ast.PropertyShort:
				createIdBinding(prop.Name.Name, int(prop.Name.Idx)-1)
			case *ast.PropertyKeyed:
				c.createBindings(prop.Value, createIdBinding)
			default:
				c.throwSyntaxError(int(target.Idx0()-1), "unsupported property type in ObjectPattern: %T", prop)
			}
		}
		if target.Rest != nil {
			c.createBindings(target.Rest, createIdBinding)
		}
	case *ast.ArrayPattern:
		for _, elt := range target.Elements {
			if elt != nil {
				c.createBindings(elt, createIdBinding)
			}
		}
		if target.Rest != nil {
			c.createBindings(target.Rest, createIdBinding)
		}
	case *ast.AssignExpression:
		c.createBindings(target.Left, createIdBinding)
	default:
		c.throwSyntaxError(int(target.Idx0()-1), "unsupported binding target: %T", target)
	}
}

func (c *compiler) createVarBinding(target ast.Expression, inFunc bool) {
	c.createBindings(target, func(name unistring.String, offset int) {
		c.createVarIdBinding(name, offset, inFunc)
	})
}

func (c *compiler) createVarBindings(v *ast.VariableDeclaration, inFunc bool) {
	for _, item := range v.List {
		c.createVarBinding(item.Target, inFunc)
	}
}

func (c *compiler) createLexicalIdBinding(name unistring.String, isConst bool, offset int) *binding {
	if name == "let" {
		c.throwSyntaxError(offset, "let is disallowed as a lexically bound name")
	}
	if c.scope.strict {
		c.checkIdentifierLName(name, offset)
		c.checkIdentifierName(name, offset)
	}
	b, _ := c.scope.bindNameLexical(name, true, offset)
	if isConst {
		b.isConst, b.isStrict = true, true
	}
	return b
}

func (c *compiler) createLexicalIdBindingFuncBody(name unistring.String, isConst bool, offset int, calleeBinding *binding) *binding {
	if name == "let" {
		c.throwSyntaxError(offset, "let is disallowed as a lexically bound name")
	}
	if c.scope.strict {
		c.checkIdentifierLName(name, offset)
		c.checkIdentifierName(name, offset)
	}
	paramScope := c.scope.outer
	parentBinding := paramScope.boundNames[name]
	if parentBinding != nil {
		if parentBinding != calleeBinding && (name != "arguments" || !paramScope.argsNeeded) {
			c.throwSyntaxError(offset, "Identifier '%s' has already been declared", name)
		}
	}
	b, _ := c.scope.bindNameLexical(name, true, offset)
	if isConst {
		b.isConst, b.isStrict = true, true
	}
	return b
}

func (c *compiler) createLexicalBinding(target ast.Expression, isConst bool) {
	c.createBindings(target, func(name unistring.String, offset int) {
		c.createLexicalIdBinding(name, isConst, offset)
	})
}

func (c *compiler) createLexicalBindings(lex *ast.LexicalDeclaration) {
	for _, d := range lex.List {
		c.createLexicalBinding(d.Target, lex.Token == token.CONST)
	}
}

func (c *compiler) compileLexicalDeclarations(list []ast.Statement, scopeDeclared bool) bool {
	declareScope := func() {
		if !scopeDeclared {
			c.newBlockScope()
			scopeDeclared = true
		}
	}
	for _, st := range list {
		switch lex := st.(type) {
		case *ast.LexicalDeclaration:
			declareScope()
			c.createLexicalBindings(lex)
		case *ast.ClassDeclaration:
			declareScope()
			c.createLexicalIdBinding(lex.Class.Name.Name, false, int(lex.Class.Name.Idx)-1)
		case *ast.ExportDeclaration:
			if lex.LexicalDeclaration != nil {
				declareScope()
				c.createLexicalBindings(lex.LexicalDeclaration)
			} else if lex.ClassDeclaration != nil {
				declareScope()
				if lex.IsDefault {
					c.createLexicalIdBinding("default", false, int(lex.Idx0())-1)
				} else {
					cls := lex.ClassDeclaration
					c.createLexicalIdBinding(cls.Class.Name.Name, false, int(cls.Class.Name.Idx)-1)
				}
			}
		}
	}
	return scopeDeclared
}

func (c *compiler) compileLexicalDeclarationsFuncBody(list []ast.Statement, calleeBinding *binding) {
	for _, st := range list {
		if lex, ok := st.(*ast.LexicalDeclaration); ok {
			isConst := lex.Token == token.CONST
			for _, d := range lex.List {
				c.createBindings(d.Target, func(name unistring.String, offset int) {
					c.createLexicalIdBindingFuncBody(name, isConst, offset, calleeBinding)
				})
			}
		}
	}
}

func (c *compiler) compileFunction(v *ast.FunctionDeclaration) {
	name := v.Function.Name.Name
	b := c.scope.boundNames[name]
	if b == nil || b.isVar {
		e := &compiledIdentifierExpr{
			name: v.Function.Name.Name,
		}
		e.init(c, v.Function.Idx0())
		e.emitSetter(c.compileFunctionLiteral(v.Function, false), false)
	} else {
		c.compileFunctionLiteral(v.Function, false).emitGetter(true)
		b.emitInitP()
	}
}

func (c *compiler) compileStandaloneFunctionDecl(v *ast.FunctionDeclaration) {
	if v.Function.Async {
		c.throwSyntaxError(int(v.Idx0())-1, "Async functions can only be declared at top level or inside a block.")
	}
	if c.scope.strict {
		c.throwSyntaxError(int(v.Idx0())-1, "In strict mode code, functions can only be declared at top level or inside a block.")
	}
	c.throwSyntaxError(int(v.Idx0())-1, "In non-strict mode code, functions can only be declared at top level, inside a block, or as the body of an if statement.")
}

func (c *compiler) emit(instructions ...instruction) {
	c.p.code = append(c.p.code, instructions...)
}

func (c *compiler) throwSyntaxError(offset int, format string, args ...interface{}) {
	panic(&CompilerSyntaxError{
		CompilerError: CompilerError{
			File:    c.p.src,
			Offset:  offset,
			Message: fmt.Sprintf(format, args...),
		},
	})
}

func (c *compiler) isStrict(list []ast.Statement) *ast.StringLiteral {
	for _, st := range list {
		if st, ok := st.(*ast.ExpressionStatement); ok {
			if e, ok := st.Expression.(*ast.StringLiteral); ok {
				if e.Literal == `"use strict"` || e.Literal == `'use strict'` {
					return e
				}
			} else {
				break
			}
		} else {
			break
		}
	}
	return nil
}

func (c *compiler) isStrictStatement(s ast.Statement) *ast.StringLiteral {
	if s, ok := s.(*ast.BlockStatement); ok {
		return c.isStrict(s.List)
	}
	return nil
}

func (c *compiler) checkIdentifierName(name unistring.String, offset int) {
	switch name {
	case "implements", "interface", "let", "package", "private", "protected", "public", "static", "yield":
		c.throwSyntaxError(offset, "Unexpected strict mode reserved word")
	}
}

func (c *compiler) checkIdentifierLName(name unistring.String, offset int) {
	switch name {
	case "eval", "arguments":
		c.throwSyntaxError(offset, "Assignment to eval or arguments is not allowed in strict mode")
	}
}

// Enter a 'dummy' compilation mode. Any code produced after this method is called will be discarded after
// leaveFunc is called with no additional side effects. This is useful for compiling code inside a
// constant falsy condition 'if' branch or a loop (i.e 'if (false) { ... } or while (false) { ... }).
// Such code should not be included in the final compilation result as it's never called, but it must
// still produce compilation errors if there are any.
// TODO: make sure variable lookups do not de-optimise parent scopes
func (c *compiler) enterDummyMode() (leaveFunc func()) {
	savedBlock, savedProgram := c.block, c.p
	if savedBlock != nil {
		c.block = &block{
			typ:      savedBlock.typ,
			label:    savedBlock.label,
			outer:    savedBlock.outer,
			breaking: savedBlock.breaking,
		}
	}
	c.p = &Program{}
	c.newScope()
	return func() {
		c.block, c.p = savedBlock, savedProgram
		c.popScope()
	}
}

func (c *compiler) compileStatementDummy(statement ast.Statement) {
	leave := c.enterDummyMode()
	c.compileStatement(statement, false)
	leave()
}

func (c *compiler) assert(cond bool, offset int, msg string, args ...interface{}) {
	if !cond {
		c.throwSyntaxError(offset, "Compiler bug: "+msg, args...)
	}
}

func privateIdString(desc unistring.String) unistring.String {
	return asciiString("#").concat(stringValueFromRaw(desc)).string()
}

type privateName struct {
	idx                  int
	isStatic             bool
	isMethod             bool
	hasGetter, hasSetter bool
}

type resolvedPrivateName struct {
	name     unistring.String
	idx      uint32
	level    uint8
	isStatic bool
	isMethod bool
}

func (r *resolvedPrivateName) string() unistring.String {
	return privateIdString(r.name)
}

type privateEnvRegistry struct {
	fields, methods []unistring.String
}

type classScope struct {
	c            *compiler
	privateNames map[unistring.String]*privateName

	instanceEnv, staticEnv privateEnvRegistry

	outer *classScope
}

func (r *privateEnvRegistry) createPrivateMethodId(name unistring.String) int {
	r.methods = append(r.methods, name)
	return len(r.methods) - 1
}

func (r *privateEnvRegistry) createPrivateFieldId(name unistring.String) int {
	r.fields = append(r.fields, name)
	return len(r.fields) - 1
}

func (s *classScope) declarePrivateId(name unistring.String, kind ast.PropertyKind, isStatic bool, offset int) {
	pn := s.privateNames[name]
	if pn != nil {
		if pn.isStatic == isStatic {
			switch kind {
			case ast.PropertyKindGet:
				if pn.hasSetter && !pn.hasGetter {
					pn.hasGetter = true
					return
				}
			case ast.PropertyKindSet:
				if pn.hasGetter && !pn.hasSetter {
					pn.hasSetter = true
					return
				}
			}
		}
		s.c.throwSyntaxError(offset, "Identifier '#%s' has already been declared", name)
		panic("unreachable")
	}
	var env *privateEnvRegistry
	if isStatic {
		env = &s.staticEnv
	} else {
		env = &s.instanceEnv
	}

	pn = &privateName{
		isStatic:  isStatic,
		hasGetter: kind == ast.PropertyKindGet,
		hasSetter: kind == ast.PropertyKindSet,
	}
	if kind != ast.PropertyKindValue {
		pn.idx = env.createPrivateMethodId(name)
		pn.isMethod = true
	} else {
		pn.idx = env.createPrivateFieldId(name)
	}

	if s.privateNames == nil {
		s.privateNames = make(map[unistring.String]*privateName)
	}
	s.privateNames[name] = pn
}

func (s *classScope) getDeclaredPrivateId(name unistring.String) *privateName {
	if n := s.privateNames[name]; n != nil {
		return n
	}
	s.c.assert(false, 0, "getDeclaredPrivateId() for undeclared id")
	panic("unreachable")
}

func (c *compiler) resolvePrivateName(name unistring.String, offset int) (*resolvedPrivateName, *privateId) {
	level := 0
	for s := c.classScope; s != nil; s = s.outer {
		if len(s.privateNames) > 0 {
			if pn := s.privateNames[name]; pn != nil {
				return &resolvedPrivateName{
					name:     name,
					idx:      uint32(pn.idx),
					level:    uint8(level),
					isStatic: pn.isStatic,
					isMethod: pn.isMethod,
				}, nil
			}
			level++
		}
	}
	if c.ctxVM != nil {
		for s := c.ctxVM.privEnv; s != nil; s = s.outer {
			if id := s.names[name]; id != nil {
				return nil, id
			}
		}
	}
	c.throwSyntaxError(offset, "Private field '#%s' must be declared in an enclosing class", name)
	panic("unreachable")
}<|MERGE_RESOLUTION|>--- conflicted
+++ resolved
@@ -1104,8 +1104,6 @@
 		c.popScope()
 	}
 
-	c.p.code = append(c.p.code, halt)
-
 	scope.finaliseVarAlloc(0)
 }
 
@@ -1251,19 +1249,15 @@
 func (c *compiler) createFunctionBindings(funcs []*ast.FunctionDeclaration) {
 	s := c.scope
 	if s.outer != nil {
-<<<<<<< HEAD
-		unique := (!s.isFunction() && !s.variable && s.strict) || (c.module != nil && s.outer.outer == nil)
-		for _, decl := range funcs {
-			s.bindNameLexical(decl.Function.Name.Name, unique, int(decl.Function.Name.Idx1())-1)
-			if decl.IsDefault && decl.Function.Name.Name != "default" {
-				s.bindNameLexical("default", unique, int(decl.Function.Name.Idx1())-1)
-=======
 		unique := !s.isFunction() && !s.variable && s.strict
 		if !unique {
 			hasNonStandard := false
 			for _, decl := range funcs {
 				if !decl.Function.Async {
 					s.bindNameLexical(decl.Function.Name.Name, false, int(decl.Function.Name.Idx1())-1)
+					if decl.IsDefault && decl.Function.Name.Name != "default" {
+						s.bindNameLexical("default", unique, int(decl.Function.Name.Idx1())-1)
+					}
 				} else {
 					hasNonStandard = true
 				}
@@ -1272,13 +1266,18 @@
 				for _, decl := range funcs {
 					if decl.Function.Async {
 						s.bindNameLexical(decl.Function.Name.Name, true, int(decl.Function.Name.Idx1())-1)
+						if decl.IsDefault && decl.Function.Name.Name != "default" {
+							s.bindNameLexical("default", unique, int(decl.Function.Name.Idx1())-1)
+						}
 					}
 				}
 			}
 		} else {
 			for _, decl := range funcs {
 				s.bindNameLexical(decl.Function.Name.Name, true, int(decl.Function.Name.Idx1())-1)
->>>>>>> 33bff8fd
+				if decl.IsDefault && decl.Function.Name.Name != "default" {
+					s.bindNameLexical("default", unique, int(decl.Function.Name.Idx1())-1)
+				}
 			}
 		}
 	} else {
