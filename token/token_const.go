--- conflicted
+++ resolved
@@ -115,14 +115,10 @@
 	DEBUGGER
 
 	INSTANCEOF
-<<<<<<< HEAD
-
 	// ES6 Modules
 	EXPORT
 	IMPORT
 	lastKeyword
-=======
->>>>>>> 61453c17
 )
 
 var token2string = [...]string{
