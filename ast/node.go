--- conflicted
+++ resolved
@@ -705,11 +705,11 @@
 // Idx0 //
 // ==== //
 
-<<<<<<< HEAD
 func (self *ArrayLiteral) Idx0() file.Idx            { return self.LeftBracket }
 func (self *ArrayPattern) Idx0() file.Idx            { return self.LeftBracket }
 func (self *AwaitExpression) Idx0() file.Idx         { return self.Await }
 func (self *ObjectPattern) Idx0() file.Idx           { return self.LeftBrace }
+func (self *ParameterList) Idx0() file.Idx           { return self.Opening }
 func (self *AssignExpression) Idx0() file.Idx        { return self.Left.Idx0() }
 func (self *BadExpression) Idx0() file.Idx           { return self.From }
 func (self *BinaryExpression) Idx0() file.Idx        { return self.Left.Idx0() }
@@ -730,45 +730,13 @@
 func (self *RegExpLiteral) Idx0() file.Idx           { return self.Idx }
 func (self *SequenceExpression) Idx0() file.Idx      { return self.Sequence[0].Idx0() }
 func (self *StringLiteral) Idx0() file.Idx           { return self.Idx }
+func (self *TemplateElement) Idx0() file.Idx         { return self.Idx }
 func (self *TemplateLiteral) Idx0() file.Idx         { return self.OpenQuote }
 func (self *ThisExpression) Idx0() file.Idx          { return self.Idx }
 func (self *SuperExpression) Idx0() file.Idx         { return self.Idx }
 func (self *DynamicImportExpression) Idx0() file.Idx { return self.Idx }
 func (self *UnaryExpression) Idx0() file.Idx         { return self.Idx }
 func (self *MetaProperty) Idx0() file.Idx            { return self.Idx }
-=======
-func (self *ArrayLiteral) Idx0() file.Idx          { return self.LeftBracket }
-func (self *ArrayPattern) Idx0() file.Idx          { return self.LeftBracket }
-func (self *AwaitExpression) Idx0() file.Idx       { return self.Await }
-func (self *ObjectPattern) Idx0() file.Idx         { return self.LeftBrace }
-func (self *ParameterList) Idx0() file.Idx         { return self.Opening }
-func (self *AssignExpression) Idx0() file.Idx      { return self.Left.Idx0() }
-func (self *BadExpression) Idx0() file.Idx         { return self.From }
-func (self *BinaryExpression) Idx0() file.Idx      { return self.Left.Idx0() }
-func (self *BooleanLiteral) Idx0() file.Idx        { return self.Idx }
-func (self *BracketExpression) Idx0() file.Idx     { return self.Left.Idx0() }
-func (self *CallExpression) Idx0() file.Idx        { return self.Callee.Idx0() }
-func (self *ConditionalExpression) Idx0() file.Idx { return self.Test.Idx0() }
-func (self *DotExpression) Idx0() file.Idx         { return self.Left.Idx0() }
-func (self *PrivateDotExpression) Idx0() file.Idx  { return self.Left.Idx0() }
-func (self *FunctionLiteral) Idx0() file.Idx       { return self.Function }
-func (self *ClassLiteral) Idx0() file.Idx          { return self.Class }
-func (self *ArrowFunctionLiteral) Idx0() file.Idx  { return self.Start }
-func (self *Identifier) Idx0() file.Idx            { return self.Idx }
-func (self *NewExpression) Idx0() file.Idx         { return self.New }
-func (self *NullLiteral) Idx0() file.Idx           { return self.Idx }
-func (self *NumberLiteral) Idx0() file.Idx         { return self.Idx }
-func (self *ObjectLiteral) Idx0() file.Idx         { return self.LeftBrace }
-func (self *RegExpLiteral) Idx0() file.Idx         { return self.Idx }
-func (self *SequenceExpression) Idx0() file.Idx    { return self.Sequence[0].Idx0() }
-func (self *StringLiteral) Idx0() file.Idx         { return self.Idx }
-func (self *TemplateElement) Idx0() file.Idx       { return self.Idx }
-func (self *TemplateLiteral) Idx0() file.Idx       { return self.OpenQuote }
-func (self *ThisExpression) Idx0() file.Idx        { return self.Idx }
-func (self *SuperExpression) Idx0() file.Idx       { return self.Idx }
-func (self *UnaryExpression) Idx0() file.Idx       { return self.Idx }
-func (self *MetaProperty) Idx0() file.Idx          { return self.Idx }
->>>>>>> 2e4cbb98
 
 func (self *BadStatement) Idx0() file.Idx        { return self.From }
 func (self *BlockStatement) Idx0() file.Idx      { return self.LeftBrace }
@@ -804,19 +772,13 @@
 func (self *PropertyKeyed) Idx0() file.Idx                 { return self.Key.Idx0() }
 func (self *ExpressionBody) Idx0() file.Idx                { return self.Expression.Idx0() }
 
-<<<<<<< HEAD
 func (self *ExportDeclaration) Idx0() file.Idx { return self.Idx }
 func (self *ImportDeclaration) Idx0() file.Idx { return self.Idx }
 
-func (self *FieldDefinition) Idx0() file.Idx  { return self.Idx }
-func (self *MethodDefinition) Idx0() file.Idx { return self.Idx }
-func (self *ClassStaticBlock) Idx0() file.Idx { return self.Static }
-=======
 func (self *VariableDeclaration) Idx0() file.Idx { return self.Var }
 func (self *FieldDefinition) Idx0() file.Idx     { return self.Idx }
 func (self *MethodDefinition) Idx0() file.Idx    { return self.Idx }
 func (self *ClassStaticBlock) Idx0() file.Idx    { return self.Static }
->>>>>>> 2e4cbb98
 
 func (self *ForDeclaration) Idx0() file.Idx    { return self.Idx }
 func (self *ForIntoVar) Idx0() file.Idx        { return self.Binding.Idx0() }
@@ -849,32 +811,19 @@
 		return self.Callee.Idx1()
 	}
 }
-<<<<<<< HEAD
 func (self *NullLiteral) Idx1() file.Idx             { return file.Idx(int(self.Idx) + 4) } // "null"
 func (self *NumberLiteral) Idx1() file.Idx           { return file.Idx(int(self.Idx) + len(self.Literal)) }
 func (self *ObjectLiteral) Idx1() file.Idx           { return self.RightBrace + 1 }
 func (self *ObjectPattern) Idx1() file.Idx           { return self.RightBrace + 1 }
+func (self *ParameterList) Idx1() file.Idx           { return self.Closing + 1 }
 func (self *RegExpLiteral) Idx1() file.Idx           { return file.Idx(int(self.Idx) + len(self.Literal)) }
 func (self *SequenceExpression) Idx1() file.Idx      { return self.Sequence[len(self.Sequence)-1].Idx1() }
 func (self *StringLiteral) Idx1() file.Idx           { return file.Idx(int(self.Idx) + len(self.Literal)) }
+func (self *TemplateElement) Idx1() file.Idx         { return file.Idx(int(self.Idx) + len(self.Literal)) }
 func (self *TemplateLiteral) Idx1() file.Idx         { return self.CloseQuote + 1 }
 func (self *ThisExpression) Idx1() file.Idx          { return self.Idx + 4 }
 func (self *SuperExpression) Idx1() file.Idx         { return self.Idx + 5 }
 func (self *DynamicImportExpression) Idx1() file.Idx { return self.Idx + 6 }
-=======
-func (self *NullLiteral) Idx1() file.Idx        { return file.Idx(int(self.Idx) + 4) } // "null"
-func (self *NumberLiteral) Idx1() file.Idx      { return file.Idx(int(self.Idx) + len(self.Literal)) }
-func (self *ObjectLiteral) Idx1() file.Idx      { return self.RightBrace + 1 }
-func (self *ObjectPattern) Idx1() file.Idx      { return self.RightBrace + 1 }
-func (self *ParameterList) Idx1() file.Idx      { return self.Closing + 1 }
-func (self *RegExpLiteral) Idx1() file.Idx      { return file.Idx(int(self.Idx) + len(self.Literal)) }
-func (self *SequenceExpression) Idx1() file.Idx { return self.Sequence[len(self.Sequence)-1].Idx1() }
-func (self *StringLiteral) Idx1() file.Idx      { return file.Idx(int(self.Idx) + len(self.Literal)) }
-func (self *TemplateElement) Idx1() file.Idx    { return file.Idx(int(self.Idx) + len(self.Literal)) }
-func (self *TemplateLiteral) Idx1() file.Idx    { return self.CloseQuote + 1 }
-func (self *ThisExpression) Idx1() file.Idx     { return self.Idx + 4 }
-func (self *SuperExpression) Idx1() file.Idx    { return self.Idx + 5 }
->>>>>>> 2e4cbb98
 func (self *UnaryExpression) Idx1() file.Idx {
 	if self.Postfix {
 		return self.Operand.Idx1() + 2 // ++ --
@@ -946,21 +895,20 @@
 
 func (self *ExpressionBody) Idx1() file.Idx { return self.Expression.Idx1() }
 
-<<<<<<< HEAD
 func (self *ExportDeclaration) Idx1() file.Idx {
 	return self.Idx + file.Idx(len(token.EXPORT.String()))
 }
 
 func (self *ImportDeclaration) Idx1() file.Idx {
 	return self.Idx + file.Idx(len(token.IMPORT.String()))
-=======
+}
+
 func (self *VariableDeclaration) Idx1() file.Idx {
 	if len(self.List) > 0 {
 		return self.List[len(self.List)-1].Idx1()
 	}
 
 	return self.Var + 3
->>>>>>> 2e4cbb98
 }
 
 func (self *FieldDefinition) Idx1() file.Idx {
