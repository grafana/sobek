--- conflicted
+++ resolved
@@ -1,17 +1,11 @@
 package sobek
 
 import (
-<<<<<<< HEAD
+	"testing"
+
 	"github.com/grafana/sobek/file"
 	"github.com/grafana/sobek/parser"
 	"github.com/grafana/sobek/unistring"
-	"testing"
-=======
-	"testing"
-
-	"github.com/dop251/goja/parser"
-	"github.com/dop251/goja/unistring"
->>>>>>> 15b05c6c
 )
 
 func TestTaggedTemplateArgExport(t *testing.T) {
@@ -55,7 +49,6 @@
 	} else {
 		t.Fatalf("Unexpected result: %v", rv)
 	}
-
 }
 
 func TestEvalVar(t *testing.T) {
@@ -99,9 +92,9 @@
 
 func BenchmarkVmNOP2(b *testing.B) {
 	prg := []func(*vm){
-		//loadVal(0).exec,
-		//loadVal(1).exec,
-		//add.exec,
+		// loadVal(0).exec,
+		// loadVal(1).exec,
+		// add.exec,
 		jump(1).exec,
 	}
 
@@ -135,7 +128,7 @@
 	vm.prg = &Program{
 		code: []instruction{
 			jump(1),
-			//jump(1),
+			// jump(1),
 		},
 	}
 
@@ -143,7 +136,6 @@
 		vm.pc = 0
 		vm.run()
 	}
-
 }
 
 func BenchmarkVm1(b *testing.B) {
@@ -152,8 +144,8 @@
 
 	vm := r.vm
 
-	//ins1 := loadVal1(0)
-	//ins2 := loadVal1(1)
+	// ins1 := loadVal1(0)
+	// ins2 := loadVal1(1)
 
 	vm.prg = &Program{
 		code: []instruction{
@@ -214,7 +206,6 @@
 	if !v.SameAs(expectedResult) {
 		b.Fatalf("Result: %+v, expected: %+v", v, expectedResult)
 	}
-
 }
 
 func BenchmarkEmptyLoop(b *testing.B) {
