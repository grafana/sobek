--- conflicted
+++ resolved
@@ -694,12 +694,7 @@
 		}
 		if int(tf.callStackLen) < len(vm.callStack) {
 			ctx := &vm.callStack[tf.callStackLen]
-<<<<<<< HEAD
-			vm.prg, vm.funcName, vm.newTarget, vm.result, vm.pc, vm.sb, vm.args = ctx.prg, ctx.funcName, ctx.newTarget, ctx.result, ctx.pc, ctx.sb, ctx.args
-=======
-			vm.prg, vm.newTarget, vm.result, vm.pc, vm.sb, vm.args =
-				ctx.prg, ctx.newTarget, ctx.result, ctx.pc, ctx.sb, ctx.args
->>>>>>> bce24642
+			vm.prg, vm.newTarget, vm.result, vm.pc, vm.sb, vm.args = ctx.prg, ctx.newTarget, ctx.result, ctx.pc, ctx.sb, ctx.args
 			vm.callStack = vm.callStack[:tf.callStackLen]
 		}
 		vm.sp = int(tf.sp)
@@ -810,12 +805,7 @@
 }
 
 func (vm *vm) saveCtx(ctx *context) {
-<<<<<<< HEAD
-	ctx.prg, ctx.stash, ctx.privEnv, ctx.newTarget, ctx.result, ctx.pc, ctx.sb, ctx.args, ctx.funcName = vm.prg, vm.stash, vm.privEnv, vm.newTarget, vm.result, vm.pc, vm.sb, vm.args, vm.funcName
-=======
-	ctx.prg, ctx.stash, ctx.privEnv, ctx.newTarget, ctx.result, ctx.pc, ctx.sb, ctx.args =
-		vm.prg, vm.stash, vm.privEnv, vm.newTarget, vm.result, vm.pc, vm.sb, vm.args
->>>>>>> bce24642
+	ctx.prg, ctx.stash, ctx.privEnv, ctx.newTarget, ctx.result, ctx.pc, ctx.sb, ctx.args = vm.prg, vm.stash, vm.privEnv, vm.newTarget, vm.result, vm.pc, vm.sb, vm.args
 }
 
 func (vm *vm) pushCtx() {
@@ -832,12 +822,7 @@
 }
 
 func (vm *vm) restoreCtx(ctx *context) {
-<<<<<<< HEAD
-	vm.prg, vm.funcName, vm.stash, vm.privEnv, vm.newTarget, vm.result, vm.pc, vm.sb, vm.args = ctx.prg, ctx.funcName, ctx.stash, ctx.privEnv, ctx.newTarget, ctx.result, ctx.pc, ctx.sb, ctx.args
-=======
-	vm.prg, vm.stash, vm.privEnv, vm.newTarget, vm.result, vm.pc, vm.sb, vm.args =
-		ctx.prg, ctx.stash, ctx.privEnv, ctx.newTarget, ctx.result, ctx.pc, ctx.sb, ctx.args
->>>>>>> bce24642
+	vm.prg, vm.stash, vm.privEnv, vm.newTarget, vm.result, vm.pc, vm.sb, vm.args = ctx.prg, ctx.stash, ctx.privEnv, ctx.newTarget, ctx.result, ctx.pc, ctx.sb, ctx.args
 }
 
 func (vm *vm) popCtx() {
