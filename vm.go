--- conflicted
+++ resolved
@@ -655,12 +655,7 @@
 }
 
 func (vm *vm) saveCtx(ctx *context) {
-<<<<<<< HEAD
-	ctx.prg, ctx.stash, ctx.newTarget, ctx.result, ctx.pc, ctx.sb, ctx.args, ctx.funcName = vm.prg, vm.stash, vm.newTarget, vm.result, vm.pc, vm.sb, vm.args, vm.funcName
-=======
-	ctx.prg, ctx.stash, ctx.privEnv, ctx.newTarget, ctx.result, ctx.pc, ctx.sb, ctx.args, ctx.funcName =
-		vm.prg, vm.stash, vm.privEnv, vm.newTarget, vm.result, vm.pc, vm.sb, vm.args, vm.funcName
->>>>>>> 5b995c25
+	ctx.prg, ctx.stash, ctx.privEnv, ctx.newTarget, ctx.result, ctx.pc, ctx.sb, ctx.args, ctx.funcName = vm.prg, vm.stash, vm.privEnv, vm.newTarget, vm.result, vm.pc, vm.sb, vm.args, vm.funcName
 }
 
 func (vm *vm) pushCtx() {
@@ -677,12 +672,7 @@
 }
 
 func (vm *vm) restoreCtx(ctx *context) {
-<<<<<<< HEAD
-	vm.prg, vm.funcName, vm.stash, vm.newTarget, vm.result, vm.pc, vm.sb, vm.args = ctx.prg, ctx.funcName, ctx.stash, ctx.newTarget, ctx.result, ctx.pc, ctx.sb, ctx.args
-=======
-	vm.prg, vm.funcName, vm.stash, vm.privEnv, vm.newTarget, vm.result, vm.pc, vm.sb, vm.args =
-		ctx.prg, ctx.funcName, ctx.stash, ctx.privEnv, ctx.newTarget, ctx.result, ctx.pc, ctx.sb, ctx.args
->>>>>>> 5b995c25
+	vm.prg, vm.funcName, vm.stash, vm.privEnv, vm.newTarget, vm.result, vm.pc, vm.sb, vm.args = ctx.prg, ctx.funcName, ctx.stash, ctx.privEnv, ctx.newTarget, ctx.result, ctx.pc, ctx.sb, ctx.args
 }
 
 func (vm *vm) popCtx() {
