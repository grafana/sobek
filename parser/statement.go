--- conflicted
+++ resolved
@@ -6,17 +6,11 @@
 	"os"
 	"strings"
 
-<<<<<<< HEAD
-	"github.com/dop251/goja/ast"
-	"github.com/dop251/goja/file"
-	"github.com/dop251/goja/token"
-	"github.com/dop251/goja/unistring"
-=======
->>>>>>> 1a77bdaf
 	"github.com/go-sourcemap/sourcemap"
 	"github.com/grafana/sobek/ast"
 	"github.com/grafana/sobek/file"
 	"github.com/grafana/sobek/token"
+	"github.com/grafana/sobek/unistring"
 )
 
 func (self *_parser) parseBlockStatement() *ast.BlockStatement {
@@ -1456,6 +1450,6 @@
 
 func (self *_parser) parseBindingIdentifier() *ast.Identifier {
 	// FIXME: Ecma 262 defines yield and await as permitted binding identifier,
-	// but goja does not support async/await nor generators yet?
+	// but sobek does not support async/await nor generators yet?
 	return self.parseIdentifier()
 }