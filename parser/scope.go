--- conflicted
+++ resolved
@@ -6,31 +6,19 @@
 )
 
 type _scope struct {
-<<<<<<< HEAD
 	outer             *_scope
 	allowIn           bool
 	allowLet          bool
 	allowImportExport bool
-	inAsync           bool
 	inIteration       bool
 	inSwitch          bool
+	inFuncParams      bool
 	inFunction        bool
+	inAsync           bool
 	allowAwait        bool
 	declarationList   []*ast.VariableDeclaration
 	importEntries     []*ast.ImportDeclaration
 	exportEntries     []*ast.ExportDeclaration
-=======
-	outer           *_scope
-	allowIn         bool
-	allowLet        bool
-	inIteration     bool
-	inSwitch        bool
-	inFuncParams    bool
-	inFunction      bool
-	inAsync         bool
-	allowAwait      bool
-	declarationList []*ast.VariableDeclaration
->>>>>>> 78b98025
 
 	labels []unistring.String
 }
