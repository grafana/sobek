--- conflicted
+++ resolved
@@ -363,21 +363,12 @@
 				Value:   num,
 			}
 		}
-<<<<<<< HEAD
-	case token.STRING, token.KEYWORD:
-		value = &ast.StringLiteral{
-			Idx:     idx,
-			Literal: literal,
-			Value:   parsedLiteral,
-		}
 	case token.EXPORT, token.IMPORT:
 		value = &ast.StringLiteral{
 			Idx:     idx,
 			Literal: literal,
 			Value:   parsedLiteral,
 		}
-=======
->>>>>>> 4765a987
 	case token.PRIVATE_IDENTIFIER:
 		value = &ast.PrivateIdentifier{
 			Identifier: ast.Identifier{
