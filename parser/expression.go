--- conflicted
+++ resolved
@@ -215,7 +215,6 @@
 }
 
 func (self *_parser) parseRegExpLiteral() *ast.RegExpLiteral {
-
 	offset := self.chrOffset - 1 // Opening slash already gotten
 	if self.token == token.QUOTIENT_ASSIGN {
 		offset -= 1 // =
@@ -355,20 +354,18 @@
 			Literal: literal,
 			Value:   parsedLiteral,
 		}
-<<<<<<< HEAD
 	case token.EXPORT, token.IMPORT:
 		value = &ast.StringLiteral{
 			Idx:     idx,
 			Literal: literal,
 			Value:   parsedLiteral,
-=======
+		}
 	case token.PRIVATE_IDENTIFIER:
 		value = &ast.PrivateIdentifier{
 			Identifier: ast.Identifier{
 				Idx:  idx,
 				Name: parsedLiteral,
 			},
->>>>>>> 5b995c25
 		}
 	default:
 		// null, false, class, etc.
@@ -508,7 +505,6 @@
 }
 
 func (self *_parser) parseArrayLiteral() *ast.ArrayLiteral {
-
 	idx0 := self.expect(token.LEFT_BRACKET)
 	var value []ast.Expression
 	for self.token != token.RIGHT_BRACKET && self.token != token.EOF {
@@ -669,6 +665,9 @@
 	if self.token == token.PERIOD {
 		self.next()
 		if self.literal == "target" {
+			if self.opts.module && self.scope.outer == nil {
+				self.errorUnexpectedToken(token.IDENTIFIER) // TODO better error
+			}
 			return &ast.MetaProperty{
 				Meta: &ast.Identifier{
 					Name: unistring.String(token.NEW.String()),
@@ -698,7 +697,6 @@
 }
 
 func (self *_parser) parseLeftHandSideExpression() ast.Expression {
-
 	var left ast.Expression
 	if self.token == token.NEW {
 		left = self.parseNewExpression()
@@ -723,7 +721,6 @@
 }
 
 func (self *_parser) parseLeftHandSideExpressionAllowCall() ast.Expression {
-
 	allowIn := self.scope.allowIn
 	self.scope.allowIn = true
 	defer func() {
@@ -807,7 +804,6 @@
 }
 
 func (self *_parser) parseUnaryExpression() ast.Expression {
-
 	switch self.token {
 	case token.PLUS, token.MINUS, token.NOT, token.BITWISE_NOT:
 		fallthrough
